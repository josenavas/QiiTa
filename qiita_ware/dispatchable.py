--- conflicted
+++ resolved
@@ -4,236 +4,4 @@
 # Distributed under the terms of the BSD 3-clause License.
 #
 # The full license is in the file LICENSE, distributed with this software.
-# -----------------------------------------------------------------------------
-<<<<<<< HEAD
-from qiita_ware.commands import submit_EBI
-
-
-def submit_to_ebi(preprocessed_data_id, submission_type):
-    """Submit a study to EBI"""
-    submit_EBI(preprocessed_data_id, submission_type, True)
-
-
-def delete_artifact(artifact_id):
-    """Deletes an artifact from the system
-
-    Parameters
-    ----------
-    artifact_id : int
-        The artifact to delete
-=======
-
-
-def update_sample_template(study_id, fp):
-    """Updates a sample template
-
-    Parameters
-    ----------
-    study_id : int
-        Study id whose template is going to be updated
-    fp : str
-        The file path to the template file
-
-    Returns
-    -------
-    dict of {str: str}
-        A dict of the form {'status': str, 'message': str}
-    """
-    import warnings
-    from os import remove
-    from qiita_db.metadata_template.util import load_template_to_dataframe
-    from qiita_db.metadata_template.sample_template import SampleTemplate
-
-    msg = ''
-    status = 'success'
-
-    try:
-        with warnings.catch_warnings(record=True) as warns:
-            # deleting previous uploads and inserting new one
-            st = SampleTemplate(study_id)
-            df = load_template_to_dataframe(fp)
-            st.extend_and_update(df)
-            remove(fp)
-
-            # join all the warning messages into one. Note that this info
-            # will be ignored if an exception is raised
-            if warns:
-                msg = '\n'.join(set(str(w.message) for w in warns))
-                status = 'warning'
-    except Exception as e:
-            status = 'danger'
-            msg = str(e)
-
-    return {'status': status, 'message': msg}
-
-
-def delete_sample_template(study_id):
-    """Delete a sample template
-
-    Parameters
-    ----------
-    study_id : int
-        Study id whose template is going to be deleted
->>>>>>> dc7f78c0
-
-    Returns
-    -------
-    dict of {str: str}
-        A dict of the form {'status': str, 'message': str}
-    """
-<<<<<<< HEAD
-    from qiita_db.artifact import Artifact
-
-    status = 'success'
-    msg = ''
-    try:
-        Artifact.delete(artifact_id)
-=======
-    from qiita_db.metadata_template.sample_template import SampleTemplate
-
-    msg = ''
-    status = 'success'
-    try:
-        SampleTemplate.delete(study_id)
->>>>>>> dc7f78c0
-    except Exception as e:
-        status = 'danger'
-        msg = str(e)
-
-    return {'status': status, 'message': msg}
-
-
-<<<<<<< HEAD
-def create_sample_template(fp, study, is_mapping_file, data_type=None):
-    """Creates a sample template
-
-    Parameters
-    ----------
-    fp : str
-        The file path to the template file
-    study : qiita_db.study.Study
-        The study to add the sample template to
-    is_mapping_file : bool
-        Whether `fp` contains a mapping file or a sample template
-    data_type : str, optional
-        If `is_mapping_file` is True, the data type of the prep template to be
-        created
-=======
-def update_prep_template(prep_id, fp):
-    """Updates a prep template
-
-    Parameters
-    ----------
-    prep_id : int
-        Prep template id to be updated
-    fp : str
-        The file path to the template file
->>>>>>> dc7f78c0
-
-    Returns
-    -------
-    dict of {str: str}
-        A dict of the form {'status': str, 'message': str}
-    """
-<<<<<<< HEAD
-    # The imports need to be in here because this code is executed in
-    # the ipython workers
-    import warnings
-    from os import remove
-    from qiita_db.metadata_template.sample_template import SampleTemplate
-    from qiita_db.metadata_template.util import load_template_to_dataframe
-    from qiita_ware.metadata_pipeline import (
-        create_templates_from_qiime_mapping_file)
-
-    status = 'success'
-    msg = ''
-    try:
-        with warnings.catch_warnings(record=True) as warns:
-            if is_mapping_file:
-                create_templates_from_qiime_mapping_file(fp, study,
-                                                         data_type)
-            else:
-                SampleTemplate.create(load_template_to_dataframe(fp),
-                                      study)
-            remove(fp)
-
-            # join all the warning messages into one. Note that this
-            # info will be ignored if an exception is raised
-=======
-    import warnings
-    from os import remove
-    from qiita_db.metadata_template.util import load_template_to_dataframe
-    from qiita_db.metadata_template.prep_template import PrepTemplate
-
-    msg = ''
-    status = 'success'
-
-    prep = PrepTemplate(prep_id)
-
-    try:
-        with warnings.catch_warnings(record=True) as warns:
-            df = load_template_to_dataframe(fp)
-            prep.extend(df)
-            prep.update(df)
-            remove(fp)
-
->>>>>>> dc7f78c0
-            if warns:
-                msg = '\n'.join(set(str(w.message) for w in warns))
-                status = 'warning'
-    except Exception as e:
-<<<<<<< HEAD
-        # Some error occurred while processing the sample template
-        # Show the error to the user so they can fix the template
-        status = 'danger'
-        msg = str(e)
-
-    return {'status': status, 'message': msg.decode('utf-8', 'replace')}
-=======
-            status = 'danger'
-            msg = str(e)
-
-    return {'status': status, 'message': msg}
-
-
-def delete_sample_or_column(obj_class, obj_id, sample_or_col, name):
-    """Deletes a sample or a column from the metadata
-
-    Parameters
-    ----------
-    obj_class : {SampleTemplate, PrepTemplate}
-        The metadata template subclass
-    obj_id : int
-        The template id
-    sample_or_col : {"samples", "columns"}
-        Which resource are we deleting. Either "samples" or "columns"
-    name : str
-        The name of the resource to be deleted
-
-    Returns
-    -------
-    dict of {str: str}
-        A dict of the form {'status': str, 'message': str}
-    """
-    st = obj_class(obj_id)
-
-    if sample_or_col == 'columns':
-        del_func = st.delete_column
-    elif sample_or_col == 'samples':
-        del_func = st.delete_sample
-    else:
-        return {'status': 'danger',
-                'message': 'Unknown value "%s". Choose between "samples" '
-                           'and "columns"' % sample_or_col}
-
-    msg = ''
-    status = 'success'
-
-    try:
-        del_func(name)
-    except Exception as e:
-        status = 'danger'
-        msg = str(e)
-
-    return {'status': status, 'message': msg}
->>>>>>> dc7f78c0
+# -----------------------------------------------------------------------------