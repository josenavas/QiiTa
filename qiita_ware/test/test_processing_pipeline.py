--- conflicted
+++ resolved
@@ -71,16 +71,6 @@
         self.sff_prep_template = PrepTemplate.create(md, study, "16S")
 
         tmp_dir = mkdtemp()
-<<<<<<< HEAD
-        path_builder = partial(join, tmp_dir)
-        fp1 = path_builder('preprocess_test1.sff')
-        with open(fp1, 'w') as f:
-            f.write('\n')
-        fp2 = path_builder('preprocess_test2.sff')
-        with open(fp2, 'w') as f:
-            f.write('\n')
-        fps = [(fp1, 17), (fp2, 17)]
-=======
         self.path_builder = partial(join, tmp_dir)
         fp1 = self.path_builder('preprocess_test1.sff')
         with open(fp1, 'w') as f:
@@ -90,7 +80,6 @@
             f.write('\n')
         self.raw_sff_id = convert_to_id('raw_sff', 'filepath_type')
         fps = [(fp1, self.raw_sff_id), (fp2, self.raw_sff_id)]
->>>>>>> 23b12be6
 
         # Magic number 1: is the filetype id
         self.raw_data = RawData.create(1, [self.sff_prep_template], fps)
@@ -101,16 +90,6 @@
         md_rp = pd.DataFrame.from_dict(md_dict, orient='index')
         self.sff_prep_template_rp = PrepTemplate.create(md_rp, study, "16S")
 
-<<<<<<< HEAD
-        path_builder = partial(join, tmp_dir)
-        rp_fp1 = path_builder('preprocess_test1.sff')
-        with open(rp_fp1, 'w') as f:
-            f.write('\n')
-        rp_fp2 = path_builder('preprocess_test2.sff')
-        with open(rp_fp2, 'w') as f:
-            f.write('\n')
-        fps = [(rp_fp1, 17), (rp_fp2, 17)]
-=======
         rp_fp1 = self.path_builder('preprocess_test1.sff')
         with open(rp_fp1, 'w') as f:
             f.write('\n')
@@ -118,7 +97,6 @@
         with open(rp_fp2, 'w') as f:
             f.write('\n')
         fps = [(rp_fp1, self.raw_sff_id), (rp_fp2, self.raw_sff_id)]
->>>>>>> 23b12be6
 
         # Magic number 1: is the filetype id
         self.raw_data_rp = RawData.create(1, [self.sff_prep_template_rp], fps)
@@ -377,11 +355,7 @@
             f.write('\n')
         self.files_to_remove.append(fp)
         self.dirs_to_remove.append(tmp_dir)
-<<<<<<< HEAD
-        self.raw_data_rp.add_filepaths([(fp, 17)])
-=======
         self.raw_data_rp.add_filepaths([(fp, self.raw_sff_id)])
->>>>>>> 23b12be6
         params = Preprocessed454Params(1)
 
         obs_cmd, obs_output_dir = _get_preprocess_fasta_cmd(
@@ -411,19 +385,6 @@
     def test_get_preprocess_fasta_cmd_sff_run_prefix_match_error_1(self):
         # Test that the run prefixes in the prep_template and the file names
         # actually match and raise an error if not
-<<<<<<< HEAD
-        tmp_dir = mkdtemp()
-        fp = join(tmp_dir, 'new.sff')
-        with open(fp, 'w') as f:
-            f.write('\n')
-        self.files_to_remove.append(fp)
-        fp_error = join(tmp_dir, 'error.sff')
-        with open(fp_error, 'w') as f:
-            f.write('\n')
-        self.files_to_remove.append(fp_error)
-        self.dirs_to_remove.append(tmp_dir)
-        self.raw_data_rp.add_filepaths([(fp, 17), (fp_error, 17)])
-=======
         fp = self.path_builder('new.sff')
         with open(fp, 'w') as f:
             f.write('\n')
@@ -434,7 +395,6 @@
         self.files_to_remove.append(fp_error)
         self.raw_data_rp.add_filepaths(
             [(fp, self.raw_sff_id), (fp_error, self.raw_sff_id)])
->>>>>>> 23b12be6
         params = Preprocessed454Params(1)
         with self.assertRaises(ValueError):
             _get_preprocess_fasta_cmd(
