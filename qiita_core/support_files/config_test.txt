# WARNING!!!! DO NOT MODIFY THIS FILE
# IF YOU NEED TO PROVIDE YOUR OWN CONFIGURATION, COPY THIS FILE TO A NEW
# LOCATION AND EDIT THE COPY

# -----------------------------------------------------------------------------
# Copyright (c) 2014--, The Qiita Development Team.
#
# Distributed under the terms of the BSD 3-clause License.
#
# The full license is in the file LICENSE, distributed with this software.
# -----------------------------------------------------------------------------

# ------------------------------ Main settings --------------------------------
[main]
# Change to FALSE in a production system
TEST_ENVIRONMENT = TRUE

# Download path files
UPLOAD_DATA_DIR = /tmp/

# Maximum upload size (in Gb)
MAX_UPLOAD_SIZE = 100

# Path to the base directory where the data files are going to be stored, uncomment to set
BASE_DATA_DIR =

# ----------------------------- IPython settings ------------------------------
[ipython]
# ties to cluster profiles
DEMO_CLUSTER = qiita_demo
DEMO_CLUSTER_SIZE = 1

RESERVED_CLUSTER = qiita_reserved
RESERVED_CLUSTER_SIZE = 1

GENERAL_CLUSTER = qiita_general
GENERAL_CLUSTER_SIZE = 1

# ----------------------------- SMTP settings -----------------------------
[smtp]
# The hostname to connect to
#Google: smtp.google.com
HOST = localhost

# The port to connect to the database
#Google: 587
PORT = 25

#SSL needed (True or False)
SSL = False

# The user name to connect with
USER =

# The user password to connect with
PASSWORD =

# The email to have messages sent from
EMAIL = donotrepy@qiita.colorado.edu

# ----------------------------- Redis settings --------------------------------
[redis]

# ----------------------------- Postgres settings -----------------------------
[postgres]
# The user name to connect to the database
USER = postgres

# The database to connect to
DATABASE = qiita_test

# The host where the database lives on
HOST = localhost

# The port to connect to the database
PORT = 5432

# The password to use to connect to the database
<<<<<<< HEAD
PASSWORD =
=======
PASSWORD =

# ----------------------------- EBI settings -----------------------------
[ebi]
# The access key issued by EBI for REST submissions
EBI_ACCESS_KEY =

# The user to use when submitting to EBI
EBI_SEQ_XFER_USER =

# Password for the above user
EBI_SEQ_XFER_PASS =

# URL of EBI's FASP site
EBI_SEQ_XFER_URL = fasp.sra.ebi.ac.uk

# URL of EBI's HTTPS dropbox
# live submission URL
#EBI_DROPBOX_URL = https://www.ebi.ac.uk/ena/submit/drop-box/submit/
# testing URL
EBI_DROPBOX_URL = https://www-test.ebi.ac.uk/ena/submit/drop-box/submit/

# Skip acertificate check when calling curl (necessary for using the EBI test
# dropbox URL)
EBI_SKIP_CURL_CERT = True
>>>>>>> cf432515
<|MERGE_RESOLUTION|>--- conflicted
+++ resolved
@@ -76,9 +76,6 @@
 PORT = 5432
 
 # The password to use to connect to the database
-<<<<<<< HEAD
-PASSWORD =
-=======
 PASSWORD =
 
 # ----------------------------- EBI settings -----------------------------
@@ -103,5 +100,4 @@
 
 # Skip acertificate check when calling curl (necessary for using the EBI test
 # dropbox URL)
-EBI_SKIP_CURL_CERT = True
->>>>>>> cf432515
+EBI_SKIP_CURL_CERT = True