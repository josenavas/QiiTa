language: python
env:
  global:
    - PYTHON_VERSION=2.7
  matrix:
    - TEST_ADD_STUDIES=False
    - TEST_ADD_STUDIES=True
before_install:
  - redis-server --version
  - wget http://repo.continuum.io/miniconda/Miniconda3-3.7.3-Linux-x86_64.sh -O miniconda.sh
  - chmod +x miniconda.sh
  - ./miniconda.sh -b
  - export PATH=/home/travis/miniconda3/bin:$PATH
  # Update conda itself
  - conda update --yes conda
install:
  # install a few of the dependencies that pip would otherwise try to install
  # when intalling scikit-bio
<<<<<<< HEAD
  - conda create --yes -n env_name python=$PYTHON_VERSION pip nose flake8 pyzmq openpyxl=1.8.2 networkx pyparsing natsort 'pandas>=0.15' 'matplotlib>=1.1.0' 'scipy>0.13.0' 'numpy>= 1.7' 'h5py>=2.3.1'
  - source activate env_name
  # upgrade click, older versions of click do not have __version__
  - pip install -U click coveralls ipython[all]==2.4.1
=======
  - conda create --yes -n env_name python=$PYTHON_VERSION pip nose flake8 pyzmq networkx pyparsing natsort mock 'pandas>=0.15' 'matplotlib>=1.1.0' 'scipy>0.13.0' 'numpy>= 1.7' 'h5py>=2.3.1' 'tornado==3.1.1' 'future==0.13.0'
  - source activate env_name
  - pip install coveralls ipython[all]==2.4.1
>>>>>>> 5c0619a3
  - pip install https://github.com/biocore/mustached-octo-ironman/archive/master.zip
  - pip install .
script:
  - export MOI_CONFIG_FP=`pwd`/qiita_core/support_files/config_test.txt
  - ipython profile create qiita_general --parallel
  - qiita_env start_cluster qiita_general
  - qiita_env make --no-load-ontologies
  - if [ ${TEST_ADD_STUDIES} == "True" ]; then test_data_studies/commands.sh ; fi
  - if [ ${TEST_ADD_STUDIES} == "False" ]; then qiita_test_install ; fi
  - if [ ${TEST_ADD_STUDIES} == "False" ]; then nosetests -v --with-doctest --with-coverage ; fi
  - if [ ${TEST_ADD_STUDIES} == "False" ]; then flake8 qiita_* setup.py scripts/qiita scripts/qiita_env scripts/qiita_test_install ; fi
services:
  - redis-server
after_success:
  - if [ ${TEST_ADD_STUDIES} == "False" ]; then coveralls ; fi<|MERGE_RESOLUTION|>--- conflicted
+++ resolved
@@ -16,16 +16,9 @@
 install:
   # install a few of the dependencies that pip would otherwise try to install
   # when intalling scikit-bio
-<<<<<<< HEAD
-  - conda create --yes -n env_name python=$PYTHON_VERSION pip nose flake8 pyzmq openpyxl=1.8.2 networkx pyparsing natsort 'pandas>=0.15' 'matplotlib>=1.1.0' 'scipy>0.13.0' 'numpy>= 1.7' 'h5py>=2.3.1'
-  - source activate env_name
-  # upgrade click, older versions of click do not have __version__
-  - pip install -U click coveralls ipython[all]==2.4.1
-=======
   - conda create --yes -n env_name python=$PYTHON_VERSION pip nose flake8 pyzmq networkx pyparsing natsort mock 'pandas>=0.15' 'matplotlib>=1.1.0' 'scipy>0.13.0' 'numpy>= 1.7' 'h5py>=2.3.1' 'tornado==3.1.1' 'future==0.13.0'
   - source activate env_name
   - pip install coveralls ipython[all]==2.4.1
->>>>>>> 5c0619a3
   - pip install https://github.com/biocore/mustached-octo-ironman/archive/master.zip
   - pip install .
 script:
