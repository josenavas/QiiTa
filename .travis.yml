--- conflicted
+++ resolved
@@ -11,11 +11,7 @@
 before_install:
   - redis-server --version
   - redis-server --port 7777 &
-<<<<<<< HEAD
-  - wget http://repo.continuum.io/miniconda/Miniconda3-3.7.3-Linux-x86_64.sh -O miniconda.sh
-=======
   - wget http://repo.continuum.io/miniconda/Miniconda3-4.3.31-Linux-x86_64.sh -O miniconda.sh
->>>>>>> e8894c44
   - chmod +x miniconda.sh
   - ./miniconda.sh -b
   - export PATH=/home/travis/miniconda3/bin:$PATH
@@ -58,11 +54,7 @@
   - cp $PWD/qiita_core/support_files/BIOM\ type_2.1.4.conf ~/.qiita_plugins/BIOM\ type_2.1.4\ -\ Qiime2.conf
   - touch ~/.bash_profile
   # Install the biom plugin so we can run the analysis tests
-<<<<<<< HEAD
-  - travis_retry conda create -q --yes -n qtp-biom python=3.5 --file https://data.qiime2.org/distro/core/qiime2-2017.11-conda-linux-64.txt
-=======
   - travis_retry conda create -q --yes -n qtp-biom python=3.5 --file https://data.qiime2.org/distro/core/qiime2-2017.12-conda-linux-64.txt
->>>>>>> e8894c44
   - source activate qtp-biom
   - pip install https://github.com/qiita-spots/qiita_client/archive/master.zip
   - pip install https://github.com/qiita-spots/qtp-biom/archive/master.zip --process-dependency-links
