--- conflicted
+++ resolved
@@ -19,12 +19,7 @@
   # when intalling scikit-bio
   - travis_retry conda create --yes -n env_name python=$PYTHON_VERSION pip nose flake8 pyzmq networkx pyparsing natsort mock 'pandas>=0.15' 'matplotlib>=1.1.0' 'scipy>0.13.0' 'numpy>= 1.7' 'h5py>=2.3.1' 'future==0.13.0'
   - source activate env_name
-<<<<<<< HEAD
-  - pip install coveralls ipython[all]==2.4.1
-=======
   - pip install sphinx sphinx-bootstrap-theme coveralls ipython[all]==2.4.1
-  - pip install https://github.com/biocore/mustached-octo-ironman/archive/master.zip
->>>>>>> 85def83b
   - travis_retry pip install .
 script:
   - export MOI_CONFIG_FP=`pwd`/qiita_core/support_files/config_test.txt
