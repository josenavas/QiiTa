"""
Objects for dealing with Qiita analyses

This module provides the implementation of the Analysis and Collection classes.

Classes
-------
- `Analysis` -- A Qiita Analysis class
- `Collection` -- A Qiita Collection class for grouping multiple analyses
"""

# -----------------------------------------------------------------------------
# Copyright (c) 2014--, The Qiita Development Team.
#
# Distributed under the terms of the BSD 3-clause License.
#
# The full license is in the file LICENSE, distributed with this software.
# -----------------------------------------------------------------------------
from __future__ import division
from itertools import product
from os.path import join

from future.utils import viewitems
from biom import load_table
from biom.util import biom_open
import pandas as pd

from qiita_core.exceptions import IncompetentQiitaDeveloperError
from qiita_core.qiita_settings import qiita_config
import qiita_db as qdb


class Analysis(qdb.base.QiitaObject):
    """
    Analysis object to access to the Qiita Analysis information

    Attributes
    ----------
    owner
    name
    description
    samples
    data_types
    artifacts
    shared_with
    jobs
    pmid

    Methods
    -------
    has_access
    add_samples
    remove_samples
    share
    unshare
    build_files
    summary_data
    exists
    create
    delete
    add_artifact
    set_error
    """

    _table = "analysis"
    _portal_table = "analysis_portal"
    _analysis_id_column = 'analysis_id'

    @classmethod
    def get_by_status(cls, status):
        """Returns all Analyses with given status

        Parameters
        ----------
        status : str
            Status to search analyses for

        Returns
        -------
        set of Analysis
            All analyses in the database with the given status
        """
        with qdb.sql_connection.TRN:
            # Sandboxed analyses are the analyses that have not been started
            # and hence they don't have an artifact yet
            if status == 'sandbox':
                sql = """SELECT DISTINCT analysis
                         FROM qiita.analysis
                            JOIN qiita.analysis_portal USING (analysis_id)
                            JOIN qiita.portal_type USING (portal_type_id)
                         WHERE portal = %s AND analysis_id NOT IN (
                            SELECT analysis_id
                            FROM qiita.analysis_artifact)"""
                qdb.sql_connection.TRN.add(sql, [qiita_config.portal])
            else:
                sql = """SELECT DISTINCT analysis_id
                         FROM qiita.analysis_artifact
                            JOIN qiita.artifact USING (artifact_id)
                            JOIN qiita.visibility USING (visibility_id)
                            JOIN qiita.analysis_portal USING (analysis_id)
                            JOIN qiita.portal_type USING (portal_type_id)
                         WHERE visibility = %s AND portal = %s"""
                qdb.sql_connection.TRN.add(sql, [status, qiita_config.portal])

            return set(
                cls(aid)
                for aid in qdb.sql_connection.TRN.execute_fetchflatten())

    @classmethod
    def create(cls, owner, name, description, from_default=False,
               merge_duplicated_sample_ids=False):
        """Creates a new analysis on the database

        Parameters
        ----------
        owner : User object
            The analysis' owner
        name : str
            Name of the analysis
        description : str
            Description of the analysis
        from_default : bool, optional
            If True, use the default analysis to populate selected samples.
            Default False.
        merge_duplicated_sample_ids : bool, optional
            If the duplicated sample ids in the selected studies should be
            merged or prepended with the artifact ids. False (default) prepends
            the artifact id

        Returns
        -------
        qdb.analysis.Analysis
            The newly created analysis
        """
        with qdb.sql_connection.TRN:
            portal_id = qdb.util.convert_to_id(
                qiita_config.portal, 'portal_type', 'portal')

            # Create the row in the analysis table
            sql = """INSERT INTO qiita.{0}
                        (email, name, description)
                    VALUES (%s, %s, %s)
                    RETURNING analysis_id""".format(cls._table)
            qdb.sql_connection.TRN.add(
                sql, [owner.id, name, description])
            a_id = qdb.sql_connection.TRN.execute_fetchlast()

            if from_default:
                # Move samples into that new analysis
                dflt_id = owner.default_analysis.id
                sql = """UPDATE qiita.analysis_sample
                         SET analysis_id = %s
                         WHERE analysis_id = %s"""
                qdb.sql_connection.TRN.add(sql, [a_id, dflt_id])

            # Add to both QIITA and given portal (if not QIITA)
            sql = """INSERT INTO qiita.analysis_portal
                        (analysis_id, portal_type_id)
                     VALUES (%s, %s)"""
            args = [[a_id, portal_id]]

            if qiita_config.portal != 'QIITA':
                qp_id = qdb.util.convert_to_id(
                    'QIITA', 'portal_type', 'portal')
                args.append([a_id, qp_id])
            qdb.sql_connection.TRN.add(sql, args, many=True)

            instance = cls(a_id)

            # Once the analysis is created, we can create the mapping file and
            # the initial set of artifacts
            plugin = qdb.software.Software.from_name_and_version(
                'Qiita', 'alpha')
            cmd = plugin.get_command('build_analysis_files')
            params = qdb.software.Parameters.load(
                cmd, values_dict={
                    'analysis': a_id,
                    'merge_dup_sample_ids': merge_duplicated_sample_ids})
            job = qdb.processing_job.ProcessingJob.create(
                owner, params)
            sql = """INSERT INTO qiita.analysis_processing_job
                        (analysis_id, processing_job_id)
                     VALUES (%s, %s)"""
            qdb.sql_connection.TRN.add(sql, [a_id, job.id])
            qdb.sql_connection.TRN.execute()
            job.submit()
            return instance

    @classmethod
    def delete(cls, _id):
        """Deletes an analysis

        Parameters
        ----------
        _id : int
            The analysis id

        Raises
        ------
        QiitaDBUnknownIDError
            If the analysis id doesn't exist
        """
        with qdb.sql_connection.TRN:
            # check if the analysis exist
            if not cls.exists(_id):
                raise qdb.exceptions.QiitaDBUnknownIDError(_id, "analysis")

            # Check if the analysis has any artifact
            sql = """SELECT EXISTS(SELECT *
                                   FROM qiita.analysis_artifact
                                   WHERE analysis_id = %s)"""
            qdb.sql_connection.TRN.add(sql, [_id])
            if qdb.sql_connection.TRN.execute_fetchlast():
                raise qdb.exceptions.QiitaDBOperationNotPermittedError(
                    "Can't delete analysis %d, has artifacts attached"
                    % _id)

            sql = "DELETE FROM qiita.analysis_filepath WHERE {0} = %s".format(
                cls._analysis_id_column)
            args = [_id]
            qdb.sql_connection.TRN.add(sql, args)

            sql = "DELETE FROM qiita.analysis_portal WHERE {0} = %s".format(
                cls._analysis_id_column)
            qdb.sql_connection.TRN.add(sql, args)

            sql = "DELETE FROM qiita.analysis_sample WHERE {0} = %s".format(
                cls._analysis_id_column)
            qdb.sql_connection.TRN.add(sql, args)

            sql = """DELETE FROM qiita.analysis_processing_job
                     WHERE {0} = %s""".format(cls._analysis_id_column)
            qdb.sql_connection.TRN.add(sql, args)

            # TODO: issue #1176

            sql = """DELETE FROM qiita.{0} WHERE {1} = %s""".format(
                cls._table, cls._analysis_id_column)
            qdb.sql_connection.TRN.add(sql, args)

            qdb.sql_connection.TRN.execute()

    @classmethod
    def exists(cls, analysis_id):
        r"""Checks if the given analysis _id exists

        Parameters
        ----------
        analysis_id : int
            The id of the analysis we are searching for

        Returns
        -------
        bool
            True if exists, false otherwise.
        """
        with qdb.sql_connection.TRN:
            sql = """SELECT EXISTS(
                        SELECT *
                        FROM qiita.{0}
                            JOIN qiita.analysis_portal USING (analysis_id)
                            JOIN qiita.portal_type USING (portal_type_id)
                        WHERE {1}=%s
                            AND portal=%s)""".format(cls._table,
                                                     cls._analysis_id_column)
            qdb.sql_connection.TRN.add(sql, [analysis_id, qiita_config.portal])
            return qdb.sql_connection.TRN.execute_fetchlast()

    @property
    def owner(self):
        """The owner of the analysis

        Returns
        -------
        qiita_db.user.User
            The owner of the Analysis
        """
        with qdb.sql_connection.TRN:
            sql = "SELECT email FROM qiita.{0} WHERE analysis_id = %s".format(
                self._table)
            qdb.sql_connection.TRN.add(sql, [self._id])
            return qdb.user.User(qdb.sql_connection.TRN.execute_fetchlast())

    @property
    def name(self):
        """The name of the analysis

        Returns
        -------
        str
            Name of the Analysis
        """
        with qdb.sql_connection.TRN:
            sql = "SELECT name FROM qiita.{0} WHERE analysis_id = %s".format(
                self._table)
            qdb.sql_connection.TRN.add(sql, [self._id])
            return qdb.sql_connection.TRN.execute_fetchlast()

    @property
    def _portals(self):
        """The portals used to create the analysis

        Returns
        -------
        str
            Name of the portal
        """
        with qdb.sql_connection.TRN:
            sql = """SELECT portal
                     FROM qiita.analysis_portal
                        JOIN qiita.portal_type USING (portal_type_id)
                     WHERE analysis_id = %s""".format(self._table)
            qdb.sql_connection.TRN.add(sql, [self._id])
            return qdb.sql_connection.TRN.execute_fetchflatten()

    @property
    def timestamp(self):
        """The timestamp of the analysis

        Returns
        -------
        datetime
            Timestamp of the Analysis
        """
        with qdb.sql_connection.TRN:
            sql = """SELECT timestamp FROM qiita.{0}
                     WHERE analysis_id = %s""".format(self._table)
            qdb.sql_connection.TRN.add(sql, [self._id])
            return qdb.sql_connection.TRN.execute_fetchlast()

    @property
    def description(self):
        """Returns the description of the analysis"""
        with qdb.sql_connection.TRN:
            sql = """SELECT description FROM qiita.{0}
                     WHERE analysis_id = %s""".format(self._table)
            qdb.sql_connection.TRN.add(sql, [self._id])
            return qdb.sql_connection.TRN.execute_fetchlast()

    @description.setter
    def description(self, description):
        """Changes the description of the analysis

        Parameters
        ----------
        description : str
            New description for the analysis

        Raises
        ------
        QiitaDBStatusError
            Analysis is public
        """
        with qdb.sql_connection.TRN:
            sql = """UPDATE qiita.{0} SET description = %s
                     WHERE analysis_id = %s""".format(self._table)
            qdb.sql_connection.TRN.add(sql, [description, self._id])
            qdb.sql_connection.TRN.execute()

    @property
    def samples(self):
        """The artifact and samples attached to the analysis

        Returns
        -------
        dict
            Format is {artifact_id: [sample_id, sample_id, ...]}
        """
        with qdb.sql_connection.TRN:
            sql = """SELECT artifact_id, array_agg(
                        sample_id ORDER BY sample_id)
                     FROM qiita.analysis_sample
                     WHERE analysis_id = %s
                     GROUP BY artifact_id"""
            qdb.sql_connection.TRN.add(sql, [self._id])
            return dict(qdb.sql_connection.TRN.execute_fetchindex())

    @property
    def data_types(self):
        """Returns all data types used in the analysis

        Returns
        -------
        list of str
            Data types in the analysis
        """
        with qdb.sql_connection.TRN:
            sql = """SELECT DISTINCT data_type
                     FROM qiita.data_type
                        JOIN qiita.artifact USING (data_type_id)
                        JOIN qiita.analysis_sample USING (artifact_id)
                     WHERE analysis_id = %s
                     ORDER BY data_type"""
            qdb.sql_connection.TRN.add(sql, [self._id])
            return qdb.sql_connection.TRN.execute_fetchflatten()

    @property
    def shared_with(self):
        """The user the analysis is shared with

        Returns
        -------
        list of int
            User ids analysis is shared with
        """
        with qdb.sql_connection.TRN:
            sql = """SELECT email FROM qiita.analysis_users
                     WHERE analysis_id = %s"""
            qdb.sql_connection.TRN.add(sql, [self._id])
            return [qdb.user.User(uid)
                    for uid in qdb.sql_connection.TRN.execute_fetchflatten()]

    @property
    def artifacts(self):
        with qdb.sql_connection.TRN:
            sql = """SELECT artifact_id
                     FROM qiita.analysis_artifact
                     WHERE analysis_id = %s"""
            qdb.sql_connection.TRN.add(sql, [self.id])
            return [qdb.artifact.Artifact(aid)
                    for aid in qdb.sql_connection.TRN.execute_fetchflatten()]

    @property
    def mapping_file(self):
        """Returns the mapping file for the analysis

        Returns
        -------
        str or None
            full filepath to the mapping file or None if not generated
        """
        fp = [fp for _, fp, fp_type in qdb.util.retrieve_filepaths(
            "analysis_filepath", "analysis_id", self._id)
            if fp_type == 'plain_text']

        if fp:
            # returning the actual path vs. an array
            return fp[0]
        else:
            return None

    @property
    def tgz(self):
        """Returns the tgz file of the analysis

        Returns
        -------
        str or None
            full filepath to the mapping file or None if not generated
        """
        fp = [fp for _, fp, fp_type in qdb.util.retrieve_filepaths(
            "analysis_filepath", "analysis_id", self._id)
            if fp_type == 'tgz']

        if fp:
            # returning the actual path vs. an array
            return fp[0]
        else:
            return None

    @property
    def jobs(self):
        """The jobs generating the initial artifacts for the analysis

        Returns
        -------
        list of qiita_db.processing_job.Processing_job
            Job ids for jobs in analysis. Empty list if no jobs attached.
        """
        with qdb.sql_connection.TRN:
            sql = """SELECT processing_job_id
                     FROM qiita.analysis_processing_job
                     WHERE analysis_id = %s"""
            qdb.sql_connection.TRN.add(sql, [self._id])
            return [qdb.processing_job.ProcessingJob(jid)
                    for jid in qdb.sql_connection.TRN.execute_fetchflatten()]

    @property
    def pmid(self):
        """Returns pmid attached to the analysis

        Returns
        -------
        str or None
            returns the PMID or None if none is attached
        """
        with qdb.sql_connection.TRN:
            sql = "SELECT pmid FROM qiita.{0} WHERE analysis_id = %s".format(
                self._table)
            qdb.sql_connection.TRN.add(sql, [self._id])
            return qdb.sql_connection.TRN.execute_fetchlast()

    @pmid.setter
    def pmid(self, pmid):
        """adds pmid to the analysis

        Parameters
        ----------
        pmid: str
            pmid to set for study

        Raises
        ------
        QiitaDBStatusError
            Analysis is public

        Notes
        -----
        An analysis should only ever have one PMID attached to it.
        """
        with qdb.sql_connection.TRN:
            sql = """UPDATE qiita.{0} SET pmid = %s
                     WHERE analysis_id = %s""".format(self._table)
            qdb.sql_connection.TRN.add(sql, [pmid, self._id])
            qdb.sql_connection.TRN.execute()

    @property
    def can_be_publicized(self):
        """Returns whether the analysis can be made public

        Returns
        -------
        bool
            Whether the analysis can be publicized or not
        """
        # The analysis can be made public if all the artifacts used
        # to get the samples from are public
        with qdb.sql_connection.TRN:
            sql = """SELECT DISTINCT artifact_id
                     FROM qiita.analysis_sample
                     WHERE analysis_id = %s"""
            qdb.sql_connection.TRN.add(sql, [self.id])
            return all(
                [qdb.artifact.Artifact(aid).visibility == 'public'
                 for aid in qdb.sql_connection.TRN.execute_fetchflatten()])

    def add_artifact(self, artifact):
        """Adds an artifact to the analysis

        Parameters
        ----------
        artifact : qiita_db.artifact.Artifact
            The artifact to be added
        """
        with qdb.sql_connection.TRN:
            sql = """INSERT INTO qiita.analysis_artifact
                        (analysis_id, artifact_id)
                     SELECT %s, %s
                     WHERE NOT EXISTS(SELECT *
                                      FROM qiita.analysis_artifact
                                      WHERE analysis_id = %s
                                        AND artifact_id = %s)"""
            qdb.sql_connection.TRN.add(sql, [self.id, artifact.id,
                                             self.id, artifact.id])

    def set_error(self, error_msg):
        """Sets the analysis error

        Parameters
        ----------
        error_msg : str
            The error message
        """
        with qdb.sql_connection.TRN:
            le = qdb.logger.LogEntry.create('Runtime', error_msg)
            sql = """UPDATE qiita.analysis
                     SET logging_id = %s
                     WHERE analysis_id = %s"""
            qdb.sql_connection.TRN.add(sql, [le.id, self.id])
            qdb.sql_connection.TRN.execute()

    def has_access(self, user):
        """Returns whether the given user has access to the analysis

        Parameters
        ----------
        user : User object
            User we are checking access for

        Returns
        -------
        bool
            Whether user has access to analysis or not
        """
        with qdb.sql_connection.TRN:
            # if admin or superuser, just return true
            if user.level in {'superuser', 'admin'}:
                return True

            return self in Analysis.get_by_status('public') | \
                user.private_analyses | user.shared_analyses

    def can_edit(self, user):
        """Returns whether the given user can edit the analysis

        Parameters
        ----------
        user : User object
            User we are checking edit permissions for

        Returns
        -------
        bool
            Whether user can edit the study or not
        """
<<<<<<< HEAD
        # The analysis is editable only ifg the user is the owner, is in the
=======
        # The analysis is editable only if the user is the owner, is in the
>>>>>>> 015dd410
        # shared list or the user is an admin
        return (user.level in {'superuser', 'admin'} or self.owner == user or
                user in self.shared_with)

    def summary_data(self):
        """Return number of studies, artifacts, and samples selected

        Returns
        -------
        dict
            counts keyed to their relevant type
        """
        with qdb.sql_connection.TRN:
            sql = """SELECT
                        COUNT(DISTINCT study_id) as studies,
                        COUNT(DISTINCT artifact_id) as artifacts,
                        COUNT(DISTINCT sample_id) as samples
                    FROM qiita.study_artifact
                        JOIN qiita.analysis_sample USING (artifact_id)
                    WHERE analysis_id = %s"""
            qdb.sql_connection.TRN.add(sql, [self._id])
            return dict(qdb.sql_connection.TRN.execute_fetchindex()[0])

    def share(self, user):
        """Share the analysis with another user

        Parameters
        ----------
        user: User object
            The user to share the analysis with
        """
        # Make sure the analysis is not already shared with the given user
        if user.id == self.owner or user.id in self.shared_with:
            return

        with qdb.sql_connection.TRN:
            sql = """INSERT INTO qiita.analysis_users (analysis_id, email)
                     VALUES (%s, %s)"""
            qdb.sql_connection.TRN.add(sql, [self._id, user.id])
            qdb.sql_connection.TRN.execute()

    def unshare(self, user):
        """Unshare the analysis with another user

        Parameters
        ----------
        user: User object
            The user to unshare the analysis with
        """
        with qdb.sql_connection.TRN:
            sql = """DELETE FROM qiita.analysis_users
                     WHERE analysis_id = %s AND email = %s"""
            qdb.sql_connection.TRN.add(sql, [self._id, user.id])
            qdb.sql_connection.TRN.execute()

    def _lock_samples(self):
        """Only dflt analyses can have samples added/removed

        Raises
        ------
        qiita_db.exceptions.QiitaDBOperationNotPermittedError
            If the analysis is not a default analysis
        """
        with qdb.sql_connection.TRN:
            sql = "SELECT dflt FROM qiita.analysis WHERE analysis_id = %s"
            qdb.sql_connection.TRN.add(sql, [self.id])
            if not qdb.sql_connection.TRN.execute_fetchlast():
                raise qdb.exceptions.QiitaDBOperationNotPermittedError(
                    "Can't add/remove samples from this analysis")

    def add_samples(self, samples):
        """Adds samples to the analysis

        Parameters
        ----------
        samples : dictionary of lists
            samples and the artifact id they come from in form
            {artifact_id: [sample1, sample2, ...], ...}
        """
        with qdb.sql_connection.TRN:
            self._lock_samples()

            for aid, samps in viewitems(samples):
                # get previously selected samples for aid and filter them out
                sql = """SELECT sample_id
                         FROM qiita.analysis_sample
                         WHERE artifact_id = %s AND analysis_id = %s"""
                qdb.sql_connection.TRN.add(sql, [aid, self._id])
                prev_selected = qdb.sql_connection.TRN.execute_fetchflatten()

                select = set(samps).difference(prev_selected)
                sql = """INSERT INTO qiita.analysis_sample
                            (analysis_id, artifact_id, sample_id)
                         VALUES (%s, %s, %s)"""
                args = [[self._id, aid, s] for s in select]
                qdb.sql_connection.TRN.add(sql, args, many=True)
                qdb.sql_connection.TRN.execute()

    def remove_samples(self, artifacts=None, samples=None):
        """Removes samples from the analysis

        Parameters
        ----------
        artifacts : list, optional
            Artifacts to remove, default None
        samples : list, optional
            sample ids to remove, default None

        Notes
        -----
        - When only a list of samples given, the samples will be removed from
          all artifacts it is associated with
        - When only a list of artifacts is given, all samples associated with
          that artifact are removed
        - If both are passed, the given samples are removed from the given
          artifacts
        """
        with qdb.sql_connection.TRN:
            self._lock_samples()
            if artifacts and samples:
                sql = """DELETE FROM qiita.analysis_sample
                         WHERE analysis_id = %s
                            AND artifact_id = %s
                            AND sample_id = %s"""
                # Build the SQL arguments to remove the samples of the
                # given artifacts.
                args = [[self._id, a.id, s]
                        for a, s in product(artifacts, samples)]
            elif artifacts:
                sql = """DELETE FROM qiita.analysis_sample
                         WHERE analysis_id = %s AND artifact_id = %s"""
                args = [[self._id, a.id] for a in artifacts]
            elif samples:
                sql = """DELETE FROM qiita.analysis_sample
                         WHERE analysis_id = %s AND sample_id = %s"""
                args = [[self._id, s] for s in samples]
            else:
                raise IncompetentQiitaDeveloperError(
                    "Must provide list of samples and/or proc_data for "
                    "removal")

            qdb.sql_connection.TRN.add(sql, args, many=True)
            qdb.sql_connection.TRN.execute()

    def build_files(self, merge_duplicated_sample_ids):
        """Builds biom and mapping files needed for analysis

        Parameters
        ----------
        merge_duplicated_sample_ids : bool
            If the duplicated sample ids in the selected studies should be
            merged or prepended with the artifact ids. If false prepends
            the artifact id

        Notes
        -----
        Creates biom tables for each requested data type
        Creates mapping file for requested samples
        """
        with qdb.sql_connection.TRN:
            # in practice we could retrieve samples in each of the following
            # calls but this will mean calling the DB multiple times and will
            # make testing much harder as we will need to have analyses at
            # different stages and possible errors.
            samples = self.samples

            # figuring out if we are going to have duplicated samples, again
            # doing it here cause it's computational cheaper
            # 1. merge samples per: data_type, reference used and
            # the command id
            # Note that grouped_samples is basically how many biom tables we
            # are going to create
            rename_dup_samples = False
            grouped_samples = {}
            for k, v in viewitems(samples):
                a = qdb.artifact.Artifact(k)
                p = a.processing_parameters
                if p is not None and p.command is not None:
                    ref = (str(p.values['reference'])
                           if 'reference' in p.values else 'na')
                    cid = str(p.command.id)
                else:
                    ref = 'na'
                    cid = 'na'
                l = "%s.%s.%s" % (a.data_type, ref, cid)
                if l not in grouped_samples:
                    grouped_samples[l] = []
                grouped_samples[l].append((k, v))
            # 2. if rename_dup_samples is still False, make sure that we don't
            #    need to rename samples by checking that there are not
            #    duplicated samples per group
            if not rename_dup_samples:
                for _, t in viewitems(grouped_samples):
                    # this element only has one table, continue
                    if len(t) == 1:
                        continue
                    dup_samples = set()
                    for _, s in t:
                        # this set is not to make the samples unique, cause
                        # they already are, but cast it as a set so we can
                        # perform the following operations
                        s = set(s)
                        if dup_samples & s:
                            rename_dup_samples = merge_duplicated_sample_ids
                            break
                        dup_samples = dup_samples | s

            self._build_mapping_file(samples, rename_dup_samples)
            biom_files = self._build_biom_tables(
                grouped_samples, rename_dup_samples)

            return biom_files

    def _build_biom_tables(self, grouped_samples, rename_dup_samples=False):
        """Build tables and add them to the analysis"""
        with qdb.sql_connection.TRN:
            base_fp = qdb.util.get_work_base_dir()

            biom_files = []
            for label, tables in viewitems(grouped_samples):
                data_type, reference_id, command_id = label.split('.')
                new_table = None
                artifact_ids = []
                for aid, samples in tables:
                    artifact = qdb.artifact.Artifact(aid)
                    artifact_ids.append(str(aid))

                    # the next loop is assuming that an artifact can have only
                    # one biom, which is a safe assumption until we generate
                    # artifacts from multiple bioms and even then we might
                    # only have one biom
                    biom_table_fp = None
                    for _, fp, fp_type in artifact.filepaths:
                        if fp_type == 'biom':
                            biom_table_fp = fp
                            break
                    if not biom_table_fp:
                        raise RuntimeError(
                            "Artifact %s does not have a biom table associated"
                            % aid)

                    # loading the found biom table
                    biom_table = load_table(biom_table_fp)
                    # filtering samples to keep those selected by the user
                    biom_table_samples = set(biom_table.ids())
                    selected_samples = biom_table_samples.intersection(samples)
                    biom_table.filter(selected_samples, axis='sample',
                                      inplace=True)
                    if len(biom_table.ids()) == 0:
                        continue

                    if rename_dup_samples:
                        ids_map = {_id: "%d.%s" % (aid, _id)
                                   for _id in biom_table.ids()}
                        biom_table.update_ids(ids_map, 'sample', True, True)

                    if new_table is None:
                        new_table = biom_table
                    else:
                        new_table = new_table.merge(biom_table)

                if not new_table or len(new_table.ids()) == 0:
                    # if we get to this point the only reason for failure is
                    # rarefaction
                    raise RuntimeError("All samples filtered out from "
                                       "analysis due to rarefaction level")

                # add the metadata column for study the samples come from,
                # this is useful in case the user download the bioms
                study_md = {'study': artifact.study.title,
                            'artifact_ids': ', '.join(artifact_ids),
                            'reference_id': reference_id,
                            'command_id': command_id}
                samples_md = {sid: study_md for sid in new_table.ids()}
                new_table.add_metadata(samples_md, axis='sample')

                # write out the file
                fn = "%d_analysis_dt-%s_r-%s_c-%s.biom" % (
                    self._id, data_type, reference_id, command_id)
                biom_fp = join(base_fp, fn)
                with biom_open(biom_fp, 'w') as f:
                    new_table.to_hdf5(
                        f, "Generated by Qiita. Analysis %d Datatype %s "
                        "Reference %s Command %s" % (self._id, data_type,
                                                     reference_id, command_id))

                biom_files.append((data_type, biom_fp))
        return biom_files

    def _build_mapping_file(self, samples, rename_dup_samples=False):
        """Builds the combined mapping file for all samples
           Code modified slightly from qiime.util.MetadataMap.__add__"""
        with qdb.sql_connection.TRN:
            all_ids = set()
            to_concat = []
            for aid, samps in viewitems(samples):
                qiime_map_fp = qdb.artifact.Artifact(
                    aid).prep_templates[0].qiime_map_fp

                # Parse the mapping file
                qm = qdb.metadata_template.util.load_template_to_dataframe(
                    qiime_map_fp, index='#SampleID')

                # if we are not going to merge the duplicated samples
                # append the aid to the sample name
                if rename_dup_samples:
                    qm['original_SampleID'] = qm.index
                    qm['#SampleID'] = "%d." % aid + qm.index
                    qm['qiita_aid'] = aid
                    samps = set(['%d.%s' % (aid, _id) for _id in samps])
                    qm.set_index('#SampleID', inplace=True, drop=True)
                else:
                    samps = set(samps) - all_ids
                    all_ids.update(samps)

                # appending study metadata to the analysis
                study = qdb.artifact.Artifact(aid).study
                study_owner = study.owner
                study_info = study.info
                pi = study_info['principal_investigator']
                qm['qiita_study_title'] = study.title
                qm['qiita_study_alias'] = study.info['study_alias']
                qm['qiita_owner'] = study_owner.info['name']
                qm['qiita_principal_investigator'] = pi.name

                qm = qm.loc[samps]
                to_concat.append(qm)

            merged_map = pd.concat(to_concat)

            # forcing QIIME column order
            cols = merged_map.columns.values.tolist()
            cols.remove('BarcodeSequence')
            cols.remove('LinkerPrimerSequence')
            cols.remove('Description')
            cols = (['BarcodeSequence', 'LinkerPrimerSequence'] + cols +
                    ['Description'])
            merged_map = merged_map[cols]

            # Save the mapping file
            _, base_fp = qdb.util.get_mountpoint(self._table)[0]
            mapping_fp = join(base_fp, "%d_analysis_mapping.txt" % self._id)
            merged_map.to_csv(mapping_fp, index_label='#SampleID',
                              na_rep='unknown', sep='\t', encoding='utf-8')

            self._add_file("%d_analysis_mapping.txt" % self._id, "plain_text")

    def _add_file(self, filename, filetype, data_type=None):
        """adds analysis item to database

        Parameters
        ----------
        filename : str
            filename to add to analysis
        filetype : {plain_text, biom}
        data_type : str, optional
        """
        with qdb.sql_connection.TRN:
            filetype_id = qdb.util.convert_to_id(filetype, 'filepath_type')
            _, mp = qdb.util.get_mountpoint('analysis')[0]
            fpid = qdb.util.insert_filepaths([
                (join(mp, filename), filetype_id)], -1, 'analysis', 'filepath',
                move_files=False)[0]

            col = ""
            dtid = ""
            if data_type:
                col = ", data_type_id"
                dtid = ", %d" % qdb.util.convert_to_id(data_type, "data_type")

            sql = """INSERT INTO qiita.analysis_filepath
                        (analysis_id, filepath_id{0})
                     VALUES (%s, %s{1})""".format(col, dtid)
            qdb.sql_connection.TRN.add(sql, [self._id, fpid])
            qdb.sql_connection.TRN.execute()<|MERGE_RESOLUTION|>--- conflicted
+++ resolved
@@ -603,11 +603,7 @@
         bool
             Whether user can edit the study or not
         """
-<<<<<<< HEAD
-        # The analysis is editable only ifg the user is the owner, is in the
-=======
         # The analysis is editable only if the user is the owner, is in the
->>>>>>> 015dd410
         # shared list or the user is an admin
         return (user.level in {'superuser', 'admin'} or self.owner == user or
                 user in self.shared_with)
