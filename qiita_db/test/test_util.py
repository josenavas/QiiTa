# -----------------------------------------------------------------------------
# Copyright (c) 2014--, The Qiita Development Team.
#
# Distributed under the terms of the BSD 3-clause License.
#
# The full license is in the file LICENSE, distributed with this software.
# -----------------------------------------------------------------------------

from unittest import TestCase, main
from tempfile import mkstemp
from os import close, remove
from os.path import join, exists, basename
from shutil import rmtree

from qiita_core.util import qiita_test_checker
from qiita_core.exceptions import IncompetentQiitaDeveloperError
from qiita_db.exceptions import QiitaDBColumnError, QiitaDBError
from qiita_db.data import RawData
from qiita_db.study import Study
from qiita_db.util import (exists_table, exists_dynamic_table, scrub_data,
                           compute_checksum, check_table_cols,
                           check_required_columns, convert_to_id,
                           get_table_cols, get_table_cols_w_type,
                           get_filetypes, get_filepath_types, get_count,
                           check_count, get_processed_params_tables,
                           params_dict_to_json, insert_filepaths,
                           get_db_files_base_dir, get_data_types,
                           get_required_sample_info_status,
                           get_emp_status, purge_filepaths, get_filepath_id,
                           get_lat_longs, get_mountpoint,
                           get_files_from_uploads_folders,
                           get_environmental_packages, get_timeseries_types,
                           filepath_id_to_rel_path, find_repeated,
<<<<<<< HEAD
                           move_filepaths_to_upload_folder)
=======
                           move_upload_files_to_trash)
>>>>>>> 16d3ed60


@qiita_test_checker()
class DBUtilTests(TestCase):
    def setUp(self):
        self.table = 'study'
        self.required = [
            'number_samples_promised', 'study_title', 'mixs_compliant',
            'metadata_complete', 'study_description', 'first_contact',
            'reprocess', 'study_status_id', 'portal_type_id',
            'timeseries_type_id', 'study_alias', 'study_abstract',
            'principal_investigator_id', 'email', 'number_samples_collected']
        self.files_to_remove = []

    def tearDown(self):
        for fp in self.files_to_remove:
            if exists(fp):
                remove(fp)

    def test_params_dict_to_json(self):
        params_dict = {'opt1': '1', 'opt2': [2, '3'], 3: 9}
        exp = '{"3":9,"opt1":"1","opt2":[2,"3"]}'
        self.assertEqual(params_dict_to_json(params_dict), exp)

    def test_check_required_columns(self):
        # Doesn't do anything if correct info passed, only errors if wrong info
        check_required_columns(self.conn_handler, self.required, self.table)

    def test_check_required_columns_fail(self):
        self.required.remove('study_title')
        with self.assertRaises(QiitaDBColumnError):
            check_required_columns(self.conn_handler, self.required,
                                   self.table)

    def test_get_lat_longs(self):
        exp = [
            [74.0894932572, 65.3283470202],
            [57.571893782, 32.5563076447],
            [13.089194595, 92.5274472082],
            [12.7065957714, 84.9722975792],
            [31.7167821863, 95.5088566087],
            [44.9725384282, 66.1920014699],
            [10.6655599093, 70.784770579],
            [29.1499460692, 82.1270418227],
            [35.2374368957, 68.5041623253],
            [53.5050692395, 31.6056761814],
            [60.1102854322, 74.7123248382],
            [4.59216095574, 63.5115213108],
            [68.0991287718, 34.8360987059],
            [84.0030227585, 66.8954849864],
            [3.21190859967, 26.8138925876],
            [82.8302905615, 86.3615778099],
            [12.6245524972, 96.0693176066],
            [85.4121476399, 15.6526750776],
            [63.6505562766, 31.2003474585],
            [23.1218032799, 42.838497795],
            [43.9614715197, 82.8516734159],
            [68.51099627, 2.35063674718],
            [0.291867635913, 68.5945325743],
            [40.8623799474, 6.66444220187],
            [95.2060749748, 27.3592668624],
            [78.3634273709, 74.423907894],
            [38.2627021402, 3.48274264219]]

        obs = get_lat_longs()
        self.assertEqual(obs, exp)

    def test_check_table_cols(self):
        # Doesn't do anything if correct info passed, only errors if wrong info
        check_table_cols(self.conn_handler, self.required, self.table)

    def test_check_table_cols_fail(self):
        self.required.append('BADTHINGNOINHERE')
        with self.assertRaises(QiitaDBColumnError):
            check_table_cols(self.conn_handler, self.required,
                             self.table)

    def test_get_table_cols(self):
        obs = get_table_cols("qiita_user", self.conn_handler)
        exp = {"email", "user_level_id", "password", "name", "affiliation",
               "address", "phone", "user_verify_code", "pass_reset_code",
               "pass_reset_timestamp"}
        self.assertEqual(set(obs), exp)

    def test_get_table_cols_w_type(self):
        obs = get_table_cols_w_type("preprocessed_sequence_illumina_params",
                                    self.conn_handler)
        exp = [['param_set_name', 'character varying'],
               ['preprocessed_params_id', 'bigint'],
               ['max_bad_run_length', 'integer'],
               ['min_per_read_length_fraction', 'real'],
               ['sequence_max_n', 'integer'],
               ['rev_comp_barcode', 'boolean'],
               ['rev_comp_mapping_barcodes', 'boolean'],
               ['rev_comp', 'boolean'],
               ['phred_quality_threshold', 'integer'],
               ['barcode_type', 'character varying'],
               ['max_barcode_errors', 'real']]
        self.assertItemsEqual(obs, exp)

    def test_exists_table(self):
        """Correctly checks if a table exists"""
        # True cases
        self.assertTrue(exists_table("filepath", self.conn_handler))
        self.assertTrue(exists_table("qiita_user", self.conn_handler))
        self.assertTrue(exists_table("analysis", self.conn_handler))
        self.assertTrue(exists_table("prep_1", self.conn_handler))
        self.assertTrue(exists_table("sample_1", self.conn_handler))
        # False cases
        self.assertFalse(exists_table("sample_2", self.conn_handler))
        self.assertFalse(exists_table("prep_2", self.conn_handler))
        self.assertFalse(exists_table("foo_table", self.conn_handler))
        self.assertFalse(exists_table("bar_table", self.conn_handler))

    def test_exists_dynamic_table(self):
        """Correctly checks if a dynamic table exists"""
        # True cases
        self.assertTrue(exists_dynamic_table(
            "preprocessed_sequence_illumina_params", "preprocessed_",
            "_params", self.conn_handler))
        self.assertTrue(exists_dynamic_table("prep_1", "prep_", "",
                                             self.conn_handler))
        self.assertTrue(exists_dynamic_table("filepath", "", "",
                                             self.conn_handler))
        # False cases
        self.assertFalse(exists_dynamic_table(
            "preprocessed_foo_params", "preprocessed_", "_params",
            self.conn_handler))
        self.assertFalse(exists_dynamic_table(
            "preprocessed__params", "preprocessed_", "_params",
            self.conn_handler))
        self.assertFalse(exists_dynamic_table(
            "foo_params", "preprocessed_", "_params",
            self.conn_handler))
        self.assertFalse(exists_dynamic_table(
            "preprocessed_foo", "preprocessed_", "_params",
            self.conn_handler))
        self.assertFalse(exists_dynamic_table(
            "foo", "preprocessed_", "_params",
            self.conn_handler))

    def test_convert_to_id(self):
        """Tests that ids are returned correctly"""
        self.assertEqual(convert_to_id("directory", "filepath_type"), 8)

    def test_convert_to_id_bad_value(self):
        """Tests that ids are returned correctly"""
        with self.assertRaises(IncompetentQiitaDeveloperError):
            convert_to_id("FAKE", "filepath_type")

    def test_get_filetypes(self):
        """Tests that get_filetypes works with valid arguments"""

        obs = get_filetypes()
        exp = {'SFF': 1, 'FASTA-Sanger': 2, 'FASTQ': 3, 'FASTA': 4}
        self.assertEqual(obs, exp)

        obs = get_filetypes(key='filetype_id')
        exp = {v: k for k, v in exp.items()}
        self.assertEqual(obs, exp)

    def test_get_filetypes_fail(self):
        """Tests that get_Filetypes fails with invalid argument"""
        with self.assertRaises(QiitaDBColumnError):
            get_filetypes(key='invalid')

    def test_get_filepath_types(self):
        """Tests that get_filepath_types works with valid arguments"""
        obs = get_filepath_types()
        exp = {'raw_forward_seqs': 1, 'raw_reverse_seqs': 2,
               'raw_barcodes': 3, 'preprocessed_fasta': 4,
               'preprocessed_fastq': 5, 'preprocessed_demux': 6, 'biom': 7,
               'directory': 8, 'plain_text': 9, 'reference_seqs': 10,
               'reference_tax': 11, 'reference_tree': 12, 'log': 13,
               'sample_template': 14, 'prep_template': 15, 'qiime_map': 16,
               }
        exp = dict(self.conn_handler.execute_fetchall(
            "SELECT filepath_type,filepath_type_id FROM qiita.filepath_type"))
        self.assertEqual(obs, exp)

        obs = get_filepath_types(key='filepath_type_id')
        exp = {v: k for k, v in exp.items()}
        self.assertEqual(obs, exp)

    def test_get_filepath_types_fail(self):
        """Tests that get_Filetypes fails with invalid argument"""
        with self.assertRaises(QiitaDBColumnError):
            get_filepath_types(key='invalid')

    def test_get_data_types(self):
        """Tests that get_data_types works with valid arguments"""
        obs = get_data_types()
        exp = {'16S': 1, '18S': 2, 'ITS': 3, 'Proteomic': 4, 'Metabolomic': 5,
               'Metagenomic': 6}
        self.assertEqual(obs, exp)

        obs = get_data_types(key='data_type_id')
        exp = {v: k for k, v in exp.items()}
        self.assertEqual(obs, exp)

    def test_get_required_sample_info_status(self):
        """Tests that get_required_sample_info_status works"""
        obs = get_required_sample_info_status()
        exp = {'received': 1, 'in_preparation': 2, 'running': 3,
               'completed': 4}
        self.assertEqual(obs, exp)

        obs = get_required_sample_info_status(
            key='required_sample_info_status_id')
        exp = {v: k for k, v in exp.items()}
        self.assertEqual(obs, exp)

    def test_get_emp_status(self):
        """Tests that get_emp_status works"""
        obs = get_emp_status()
        exp = {'EMP': 1, 'EMP_Processed': 2, 'NOT_EMP': 3}
        self.assertEqual(obs, exp)

        obs = get_emp_status(key='emp_status_id')
        exp = {v: k for k, v in exp.items()}
        self.assertEqual(obs, exp)

    def test_get_count(self):
        """Checks that get_count retrieves proper count"""
        self.assertEqual(get_count('qiita.study_person'), 3)

    def test_check_count(self):
        """Checks that check_count returns True and False appropriately"""
        self.assertTrue(check_count('qiita.study_person', 3))
        self.assertFalse(check_count('qiita.study_person', 2))

    def test_get_processed_params_tables(self):
        obs = get_processed_params_tables()
        self.assertEqual(obs, ['processed_params_sortmerna',
                               'processed_params_uclust'])

    def test_insert_filepaths(self):
        fd, fp = mkstemp()
        close(fd)
        with open(fp, "w") as f:
            f.write("\n")
        self.files_to_remove.append(fp)

        exp_new_id = 1 + self.conn_handler.execute_fetchone(
            "SELECT count(1) FROM qiita.filepath")[0]
        obs = insert_filepaths([(fp, 1)], 1, "raw_data", "filepath",
                               self.conn_handler)
        self.assertEqual(obs, [exp_new_id])

        # Check that the files have been copied correctly
        exp_fp = join(get_db_files_base_dir(), "raw_data",
                      "1_%s" % basename(fp))
        self.assertTrue(exists(exp_fp))
        self.files_to_remove.append(exp_fp)

        # Check that the filepaths have been added to the DB
        obs = self.conn_handler.execute_fetchall(
            "SELECT * FROM qiita.filepath WHERE filepath_id=%d" % exp_new_id)
        exp_fp = "1_%s" % basename(fp)
        exp = [[exp_new_id, exp_fp, 1, '852952723', 1, 5]]
        self.assertEqual(obs, exp)

    def test_insert_filepaths_string(self):
        fd, fp = mkstemp()
        close(fd)
        with open(fp, "w") as f:
            f.write("\n")
        self.files_to_remove.append(fp)

        exp_new_id = 1 + self.conn_handler.execute_fetchone(
            "SELECT count(1) FROM qiita.filepath")[0]
        obs = insert_filepaths([(fp, "raw_forward_seqs")], 1, "raw_data",
                               "filepath", self.conn_handler)
        self.assertEqual(obs, [exp_new_id])

        # Check that the files have been copied correctly
        exp_fp = join(get_db_files_base_dir(), "raw_data",
                      "1_%s" % basename(fp))
        self.assertTrue(exists(exp_fp))
        self.files_to_remove.append(exp_fp)

        # Check that the filepaths have been added to the DB
        obs = self.conn_handler.execute_fetchall(
            "SELECT * FROM qiita.filepath WHERE filepath_id=%d" % exp_new_id)
        exp_fp = "1_%s" % basename(fp)
        exp = [[exp_new_id, exp_fp, 1, '852952723', 1, 5]]
        self.assertEqual(obs, exp)

    def test_insert_filepaths_queue(self):
        fd, fp = mkstemp()
        close(fd)
        with open(fp, "w") as f:
            f.write("\n")
        self.files_to_remove.append(fp)

        # create and populate queue
        self.conn_handler.create_queue("toy_queue")
        self.conn_handler.add_to_queue(
            "toy_queue", "INSERT INTO qiita.qiita_user (email, name, password,"
            "phone) VALUES (%s, %s, %s, %s)",
            ['insert@foo.bar', 'Toy', 'pass', '111-111-1111'])

        exp_new_id = 1 + self.conn_handler.execute_fetchone(
            "SELECT count(1) FROM qiita.filepath")[0]
        insert_filepaths([(fp, "raw_forward_seqs")], 1, "raw_data",
                         "filepath", self.conn_handler, queue='toy_queue')

        self.conn_handler.add_to_queue(
            "toy_queue", "INSERT INTO qiita.raw_filepath (raw_data_id, "
            "filepath_id) VALUES (1, %s)", ['{0}'])
        self.conn_handler.execute_queue("toy_queue")

        # check that the user was added to the DB
        obs = self.conn_handler.execute_fetchall(
            "SELECT * from qiita.qiita_user WHERE email = %s",
            ['insert@foo.bar'])
        exp = [['insert@foo.bar', 5, 'pass', 'Toy', None, None, '111-111-1111',
                None, None, None]]
        self.assertEqual(obs, exp)

        # Check that the filepaths have been added to the DB
        obs = self.conn_handler.execute_fetchall(
            "SELECT * FROM qiita.filepath WHERE filepath_id=%d" % exp_new_id)
        exp_fp = "1_%s" % basename(fp)
        exp = [[exp_new_id, exp_fp, 1, '852952723', 1, 5]]
        self.assertEqual(obs, exp)

        # check that raw_filpath data was added to the DB
        obs = self.conn_handler.execute_fetchall(
            """SELECT *
               FROM qiita.raw_filepath
               WHERE filepath_id=%d""" % exp_new_id)
        exp_fp = "1_%s" % basename(fp)
        exp = [[1, exp_new_id]]
        self.assertEqual(obs, exp)

    def test_purge_filepaths(self):
        # Add a new filepath to the database
        fd, fp = mkstemp()
        close(fd)
        exp_id = 1 + self.conn_handler.execute_fetchone(
            "SELECT count(1) FROM qiita.filepath")[0]
        fp_id = self.conn_handler.execute_fetchone(
            "INSERT INTO qiita.filepath "
            "(filepath, filepath_type_id, checksum, checksum_algorithm_id) "
            "VALUES (%s, %s, %s, %s) RETURNING filepath_id", (fp, 1, "", 1))[0]
        self.assertEqual(fp_id, exp_id)

        # Connect the just added filepath to a raw data
        self.conn_handler.execute(
            "INSERT INTO qiita.raw_filepath (raw_data_id, filepath_id) VALUES"
            "(%s, %s)", (1, exp_id))

        # Get the filepaths so we can test if they've been removed or not
        sql_fp = "SELECT filepath FROM qiita.filepath WHERE filepath_id=%s"
        fp1 = self.conn_handler.execute_fetchone(sql_fp, (1,))[0]
        fp1 = join(get_db_files_base_dir(), fp1)

        # Make sure that the file exists - specially for travis
        with open(fp1, 'w') as f:
            f.write('\n')

        fp_exp_id = self.conn_handler.execute_fetchone(sql_fp, (exp_id,))[0]
        fp_exp_id = join(get_db_files_base_dir(), fp_exp_id)

        purge_filepaths(self.conn_handler)

        # Check that the files still exist
        self.assertTrue(exists(fp1))
        self.assertTrue(exists(fp_exp_id))

        # Unlink the filepath from the raw data
        self.conn_handler.execute(
            "DELETE FROM qiita.raw_filepath WHERE filepath_id=%s", (exp_id,))

        # Only filepath 16 should be removed
        sql = ("SELECT filepath_id FROM qiita.filepath ORDER BY "
               "filepath_id")
        exp_ids = [i[0] for i in self.conn_handler.execute_fetchall(sql)]
        exp_ids.pop()
        purge_filepaths(self.conn_handler)
        obs_ids = [i[0] for i in self.conn_handler.execute_fetchall(sql)]
        self.assertEqual(obs_ids, exp_ids)

        # Check that only the file for the removed filepath has been removed
        self.assertTrue(exists(fp1))
        self.assertFalse(exists(fp_exp_id))

    def test_move_filepaths_to_upload_folder(self):
        # setting up test, done here as this is the only test that uses these
        # files
        fd, seqs_fp = mkstemp(suffix='_seqs.fastq')
        close(fd)
        study_id = 1

        rd = RawData.create(2, [Study(study_id)], [(seqs_fp, 1)])
        filepaths = rd.get_filepaths()
        # deleting reference so we can directly call
        # move_filepaths_to_upload_folder
        for fid, _, _ in filepaths:
            self.conn_handler.execute(
                "DELETE FROM qiita.raw_filepath WHERE filepath_id=%s", (fid,))

        # moving filepaths
        move_filepaths_to_upload_folder(study_id, filepaths, self.conn_handler)

        # check that they do not exist in the old path but do in the new one
        path_for_removal = join(get_mountpoint("uploads")[0][1], str(study_id))
        for _, fp, _ in filepaths:
            self.assertFalse(exists(fp))
            new_fp = join(path_for_removal, basename(fp).split('_', 1)[1])
            self.assertTrue(exists(new_fp))

            self.files_to_remove.append(new_fp)

    def test_get_filepath_id(self):
        _, base = get_mountpoint("raw_data")[0]
        fp = join(base, '1_s_G1_L001_sequences.fastq.gz')
        obs = get_filepath_id("raw_data", fp, self.conn_handler)
        self.assertEqual(obs, 1)

    def test_get_filepath_id_error(self):
        with self.assertRaises(QiitaDBError):
            get_filepath_id("raw_data", "Not_a_path", self.conn_handler)

    def test_get_mountpoint(self):
        exp = [(5, join(get_db_files_base_dir(), 'raw_data', ''))]
        obs = get_mountpoint("raw_data")
        self.assertEqual(obs, exp)

        exp = [(1, join(get_db_files_base_dir(), 'analysis', ''))]
        obs = get_mountpoint("analysis")
        self.assertEqual(obs, exp)

        exp = [(2, join(get_db_files_base_dir(), 'job', ''))]
        obs = get_mountpoint("job")
        self.assertEqual(obs, exp)

        # inserting new ones so we can test that it retrieves these and
        # doesn't alter other ones
        self.conn_handler.execute(
            "UPDATE qiita.data_directory SET active=false WHERE "
            "data_directory_id=1")
        self.conn_handler.execute(
            "INSERT INTO qiita.data_directory (data_type, mountpoint, "
            "subdirectory, active) VALUES ('analysis', 'analysis', 'tmp', "
            "true), ('raw_data', 'raw_data', 'tmp', false)")

        # this should have been updated
        exp = [(10, join(get_db_files_base_dir(), 'analysis', 'tmp'))]
        obs = get_mountpoint("analysis")
        self.assertEqual(obs, exp)

        # these 2 shouldn't
        exp = [(5, join(get_db_files_base_dir(), 'raw_data', ''))]
        obs = get_mountpoint("raw_data")
        self.assertEqual(obs, exp)

        exp = [(2, join(get_db_files_base_dir(), 'job', ''))]
        obs = get_mountpoint("job")
        self.assertEqual(obs, exp)

        # testing multi returns
        exp = [(5, join(get_db_files_base_dir(), 'raw_data', '')),
               (11, join(get_db_files_base_dir(), 'raw_data', 'tmp'))]
        obs = get_mountpoint("raw_data", retrieve_all=True)
        self.assertEqual(obs, exp)

    def test_get_files_from_uploads_folders(self):
        # something has been uploaded and ignoring hidden files/folders
        # and folders
        exp = [(7, 'uploaded_file.txt')]
        obs = get_files_from_uploads_folders("1")
        self.assertEqual(obs, exp)

        # nothing has been uploaded
        exp = []
        obs = get_files_from_uploads_folders("2")
        self.assertEqual(obs, exp)

    def test_move_upload_files_to_trash(self):
        test_filename = 'this_is_a_test_file.txt'

        # create file to move to trash
        fid, folder = get_mountpoint("uploads")[0]
        open(join(folder, '1', test_filename), 'w').write('test')

        exp = [(fid, 'this_is_a_test_file.txt'), (fid, 'uploaded_file.txt')]
        obs = get_files_from_uploads_folders("1")
        self.assertItemsEqual(obs, exp)

        # move file
        move_upload_files_to_trash(1, [(fid, test_filename)])
        exp = [(fid, 'uploaded_file.txt')]
        obs = get_files_from_uploads_folders("1")
        self.assertItemsEqual(obs, exp)

        # testing errors
        with self.assertRaises(QiitaDBError):
            move_upload_files_to_trash(2, [(fid, test_filename)])
        with self.assertRaises(QiitaDBError):
            move_upload_files_to_trash(1, [(10, test_filename)])
        with self.assertRaises(QiitaDBError):
            move_upload_files_to_trash(1, [(fid, test_filename)])

        # removing trash folder
        rmtree(join(folder, '1', 'trash'))

    def test_get_environmental_packages(self):
        obs = get_environmental_packages()
        exp = [['air', 'ep_air'],
               ['built environment', 'ep_built_environment'],
               ['host-associated', 'ep_host_associated'],
               ['human-amniotic-fluid', 'ep_human_amniotic_fluid'],
               ['human-associated', 'ep_human_associated'],
               ['human-blood', 'ep_human_blood'],
               ['human-gut', 'ep_human_gut'],
               ['human-oral', 'ep_human_oral'],
               ['human-skin', 'ep_human_skin'],
               ['human-urine', 'ep_human_urine'],
               ['human-vaginal', 'ep_human_vaginal'],
               ['microbial mat/biofilm', 'ep_microbial_mat_biofilm'],
               ['miscellaneous natural or artificial environment',
                'ep_misc_artif'],
               ['plant-associated', 'ep_plant_associated'],
               ['sediment', 'ep_sediment'],
               ['soil', 'ep_soil'],
               ['wastewater/sludge', 'ep_wastewater_sludge'],
               ['water', 'ep_water']]
        self.assertEqual(sorted(obs), sorted(exp))

    def test_get_timeseries_types(self):
        obs = get_timeseries_types()
        exp = [[1, 'None', 'None'],
               [2, 'real', 'single intervention'],
               [3, 'real', 'multiple intervention'],
               [4, 'real', 'combo intervention'],
               [5, 'pseudo', 'single intervention'],
               [6, 'pseudo', 'multiple intervention'],
               [7, 'pseudo', 'combo intervention'],
               [8, 'mixed', 'single intervention'],
               [9, 'mixed', 'multiple intervention'],
               [10, 'mixed', 'combo intervention']]
        self.assertEqual(obs, exp)

    def test_filepath_id_to_rel_path(self):
        obs = filepath_id_to_rel_path(1)
        exp = 'raw_data/1_s_G1_L001_sequences.fastq.gz'
        self.assertEqual(obs, exp)

        obs = filepath_id_to_rel_path(5)
        exp = 'preprocessed_data/1_seqs.fna'
        self.assertEqual(obs, exp)


class UtilTests(TestCase):
    """Tests for the util functions that do not need to access the DB"""

    def setUp(self):
        fh, self.filepath = mkstemp()
        close(fh)
        with open(self.filepath, "w") as f:
            f.write("Some text so we can actually compute a checksum")

    def test_compute_checksum(self):
        """Correctly returns the file checksum"""
        obs = compute_checksum(self.filepath)
        exp = 1719580229
        self.assertEqual(obs, exp)

    def test_scrub_data_nothing(self):
        """Returns the same string without changes"""
        self.assertEqual(scrub_data("nothing_changes"), "nothing_changes")

    def test_scrub_data_semicolon(self):
        """Correctly removes the semicolon from the string"""
        self.assertEqual(scrub_data("remove_;_char"), "remove__char")

    def test_scrub_data_single_quote(self):
        """Correctly removes single quotes from the string"""
        self.assertEqual(scrub_data("'quotes'"), "quotes")

    def test_find_repeated(self):
        self.assertEqual(find_repeated([]), set([]))

        not_sorted_vals = ['e', 'b', 'd', 'b', 'a', 'a', '1', '2']
        self.assertEqual(find_repeated(not_sorted_vals), set(['b', 'a']))

        sorted_vals = ['a', 'a', 'b', 'b', 'c', 'd', '1', '2']
        self.assertEqual(find_repeated(sorted_vals), set(['a', 'b']))

    def test_find_repeated_different_types(self):
        vals = [1, 2, 3, 4, 1, 1, 1, 1, 3, 3, 'a', 'b', 'a', 'x']
        self.assertEqual(find_repeated(vals), set([1, 3, 'a']))

if __name__ == '__main__':
    main()<|MERGE_RESOLUTION|>--- conflicted
+++ resolved
@@ -31,12 +31,9 @@
                            get_files_from_uploads_folders,
                            get_environmental_packages, get_timeseries_types,
                            filepath_id_to_rel_path, find_repeated,
-<<<<<<< HEAD
-                           move_filepaths_to_upload_folder)
-=======
+                           move_filepaths_to_upload_folder,
                            move_upload_files_to_trash)
->>>>>>> 16d3ed60
-
+                           
 
 @qiita_test_checker()
 class DBUtilTests(TestCase):
