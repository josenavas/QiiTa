# -----------------------------------------------------------------------------
# Copyright (c) 2014--, The Qiita Development Team.
#
# Distributed under the terms of the BSD 3-clause License.
#
# The full license is in the file LICENSE, distributed with this software.
# -----------------------------------------------------------------------------

from unittest import TestCase, main
from tempfile import mkstemp
<<<<<<< HEAD
from os import close, remove, makedirs, mkdir
=======
from os import close, remove, mkdir
>>>>>>> 53188a62
from os.path import join, exists, basename
from shutil import rmtree
from datetime import datetime
from functools import partial
from string import punctuation
from tarfile import open as topen

import pandas as pd

from qiita_core.util import qiita_test_checker
import qiita_db as qdb


@qiita_test_checker()
class DBUtilTests(TestCase):
    def setUp(self):
        self.table = 'study'
        self.required = [
            'number_samples_promised', 'study_title', 'mixs_compliant',
            'metadata_complete', 'study_description', 'first_contact',
            'reprocess', 'timeseries_type_id', 'study_alias',
            'study_abstract', 'principal_investigator_id', 'email',
            'number_samples_collected']
        self.files_to_remove = []

    def tearDown(self):
        for fp in self.files_to_remove:
            if exists(fp):
                remove(fp)

    def test_params_dict_to_json(self):
        params_dict = {'opt1': '1', 'opt2': [2, '3'], 3: 9}
        exp = '{"3":9,"opt1":"1","opt2":[2,"3"]}'
        self.assertEqual(qdb.util.params_dict_to_json(params_dict), exp)

    def test_check_required_columns(self):
        # Doesn't do anything if correct info passed, only errors if wrong info
        qdb.util.check_required_columns(self.required, self.table)

    def test_check_required_columns_fail(self):
        self.required.remove('study_title')
        with self.assertRaises(qdb.exceptions.QiitaDBColumnError):
            qdb.util.check_required_columns(self.required, self.table)

    def test_check_table_cols(self):
        # Doesn't do anything if correct info passed, only errors if wrong info
        qdb.util.check_table_cols(self.required, self.table)

    def test_check_table_cols_fail(self):
        self.required.append('BADTHINGNOINHERE')
        with self.assertRaises(qdb.exceptions.QiitaDBColumnError):
            qdb.util.check_table_cols(self.required, self.table)

    def test_get_table_cols(self):
        obs = qdb.util.get_table_cols("qiita_user")
        exp = {"email", "user_level_id", "password", "name", "affiliation",
               "address", "phone", "user_verify_code", "pass_reset_code",
               "pass_reset_timestamp"}
        self.assertEqual(set(obs), exp)

    def test_exists_table(self):
        """Correctly checks if a table exists"""
        # True cases
        self.assertTrue(qdb.util.exists_table("filepath"))
        self.assertTrue(qdb.util.exists_table("qiita_user"))
        self.assertTrue(qdb.util.exists_table("analysis"))
        self.assertTrue(qdb.util.exists_table("prep_1"))
        self.assertTrue(qdb.util.exists_table("sample_1"))
        # False cases
        self.assertFalse(qdb.util.exists_table("sample_2"))
        self.assertFalse(qdb.util.exists_table("prep_3"))
        self.assertFalse(qdb.util.exists_table("foo_table"))
        self.assertFalse(qdb.util.exists_table("bar_table"))

    def test_convert_to_id(self):
        """Tests that ids are returned correctly"""
        self.assertEqual(
            qdb.util.convert_to_id("directory", "filepath_type"), 8)
        self.assertEqual(
            qdb.util.convert_to_id("private", "visibility", "visibility"), 3)
        self.assertEqual(
            qdb.util.convert_to_id("EMP", "portal_type", "portal"), 2)

    def test_convert_to_id_bad_value(self):
        """Tests that ids are returned correctly"""
        with self.assertRaises(qdb.exceptions.QiitaDBLookupError):
            qdb.util.convert_to_id("FAKE", "filepath_type")

    def test_get_artifact_types(self):
        obs = qdb.util.get_artifact_types()
<<<<<<< HEAD
        exp = {'SFF': 1, 'FASTA_Sanger': 2, 'FASTQ': 3, 'FASTA': 4,
               'per_sample_FASTQ': 5, 'Demultiplexed': 6, 'BIOM': 7,
               'distance_matrix': 8L, 'rarefaction_curves': 9L,
               'taxa_summary': 10L}
=======
        exp = {'Demultiplexed': 6, 'FASTA_Sanger': 2, 'FASTQ': 3, 'BIOM': 7,
               'per_sample_FASTQ': 5, 'SFF': 1, 'FASTA': 4}
>>>>>>> 53188a62
        self.assertEqual(obs, exp)

        obs = qdb.util.get_artifact_types(key_by_id=True)
        exp = {v: k for k, v in exp.items()}
        self.assertEqual(obs, exp)

    def test_get_filepath_types(self):
        """Tests that get_filepath_types works with valid arguments"""
        obs = qdb.util.get_filepath_types()
        exp = {'raw_forward_seqs': 1, 'raw_reverse_seqs': 2,
               'raw_barcodes': 3, 'preprocessed_fasta': 4,
               'preprocessed_fastq': 5, 'preprocessed_demux': 6, 'biom': 7,
               'directory': 8, 'plain_text': 9, 'reference_seqs': 10,
               'reference_tax': 11, 'reference_tree': 12, 'log': 13,
               'sample_template': 14, 'prep_template': 15, 'qiime_map': 16,
               }
        exp = dict(self.conn_handler.execute_fetchall(
            "SELECT filepath_type,filepath_type_id FROM qiita.filepath_type"))
        self.assertEqual(obs, exp)

        obs = qdb.util.get_filepath_types(key='filepath_type_id')
        exp = {v: k for k, v in exp.items()}
        self.assertEqual(obs, exp)

    def test_get_filepath_types_fail(self):
        """Tests that get_Filetypes fails with invalid argument"""
        with self.assertRaises(qdb.exceptions.QiitaDBColumnError):
            qdb.util.get_filepath_types(key='invalid')

    def test_get_data_types(self):
        """Tests that get_data_types works with valid arguments"""
        obs = qdb.util.get_data_types()
        exp = {'16S': 1, '18S': 2, 'ITS': 3, 'Proteomic': 4, 'Metabolomic': 5,
               'Metagenomic': 6, 'Multiomic': 7}
        self.assertEqual(obs, exp)

        obs = qdb.util.get_data_types(key='data_type_id')
        exp = {v: k for k, v in exp.items()}
        self.assertEqual(obs, exp)

    def test_create_rand_string(self):
        set_punct = set(punctuation)

        obs = qdb.util.create_rand_string(200)
        self.assertEqual(len(obs), 200)
        self.assertTrue(set_punct.intersection(set(obs)))

        obs = qdb.util.create_rand_string(400, punct=False)
        self.assertEqual(len(obs), 400)
        self.assertFalse(set_punct.intersection(set(obs)))

    def test_get_count(self):
        """Checks that get_count retrieves proper count"""
        self.assertEqual(qdb.util.get_count('qiita.study_person'), 3)

    def test_check_count(self):
        """Checks that check_count returns True and False appropriately"""
        self.assertTrue(qdb.util.check_count('qiita.study_person', 3))
        self.assertFalse(qdb.util.check_count('qiita.study_person', 2))

    def test_insert_filepaths(self):
        fd, fp = mkstemp()
        close(fd)
        with open(fp, "w") as f:
            f.write("\n")
        self.files_to_remove.append(fp)

        exp_new_id = 1 + self.conn_handler.execute_fetchone(
            "SELECT last_value FROM qiita.filepath_filepath_id_seq")[0]
        obs = qdb.util.insert_filepaths([(fp, 1)], 2, "raw_data", "filepath")
        self.assertEqual(obs, [exp_new_id])

        # Check that the files have been copied correctly
        exp_fp = join(qdb.util.get_db_files_base_dir(), "raw_data",
                      "2_%s" % basename(fp))
        self.assertTrue(exists(exp_fp))
        self.assertFalse(exists(fp))
        self.files_to_remove.append(exp_fp)

        # Check that the filepaths have been added to the DB
        obs = self.conn_handler.execute_fetchall(
            "SELECT * FROM qiita.filepath WHERE filepath_id=%d" % exp_new_id)
        exp_fp = "2_%s" % basename(fp)
        exp = [[exp_new_id, exp_fp, 1, '852952723', 1, 5]]
        self.assertEqual(obs, exp)

        qdb.util.purge_filepaths()

    def test_insert_filepaths_copy(self):
        fd, fp = mkstemp()
        close(fd)
        with open(fp, "w") as f:
            f.write("\n")
        self.files_to_remove.append(fp)

        # The id's in the database are bigserials, i.e. they get
        # autoincremented for each element introduced.
        exp_new_id = 1 + self.conn_handler.execute_fetchone(
            "SELECT last_value FROM qiita.filepath_filepath_id_seq")[0]
        obs = qdb.util.insert_filepaths([(fp, 1)], 2, "raw_data", "filepath",
                                        copy=True)
        self.assertEqual(obs, [exp_new_id])

        # Check that the files have been copied correctly
        exp_fp = join(qdb.util.get_db_files_base_dir(), "raw_data",
                      "2_%s" % basename(fp))
        self.assertTrue(exists(exp_fp))
        self.assertTrue(exists(fp))
        self.files_to_remove.append(exp_fp)

        # Check that the filepaths have been added to the DB
        obs = self.conn_handler.execute_fetchall(
            "SELECT * FROM qiita.filepath WHERE filepath_id=%d" % exp_new_id)
        exp_fp = "2_%s" % basename(fp)
        exp = [[exp_new_id, exp_fp, 1, '852952723', 1, 5]]
        self.assertEqual(obs, exp)

        qdb.util.purge_filepaths()

    def test_insert_filepaths_string(self):
        fd, fp = mkstemp()
        close(fd)
        with open(fp, "w") as f:
            f.write("\n")
        self.files_to_remove.append(fp)

        exp_new_id = 1 + self.conn_handler.execute_fetchone(
            "SELECT last_value FROM qiita.filepath_filepath_id_seq")[0]
        obs = qdb.util.insert_filepaths(
            [(fp, "raw_forward_seqs")], 2, "raw_data", "filepath")
        self.assertEqual(obs, [exp_new_id])

        # Check that the files have been copied correctly
        exp_fp = join(qdb.util.get_db_files_base_dir(), "raw_data",
                      "2_%s" % basename(fp))
        self.assertTrue(exists(exp_fp))
        self.files_to_remove.append(exp_fp)

        # Check that the filepaths have been added to the DB
        obs = self.conn_handler.execute_fetchall(
            "SELECT * FROM qiita.filepath WHERE filepath_id=%d" % exp_new_id)
        exp_fp = "2_%s" % basename(fp)
        exp = [[exp_new_id, exp_fp, 1, '852952723', 1, 5]]
        self.assertEqual(obs, exp)

        qdb.util.purge_filepaths()

    def test_retrieve_filepaths(self):
        obs = qdb.util.retrieve_filepaths('artifact_filepath',
                                          'artifact_id', 1)
        path_builder = partial(
            join, qdb.util.get_db_files_base_dir(), "raw_data")
        exp = [(1, path_builder("1_s_G1_L001_sequences.fastq.gz"),
                "raw_forward_seqs"),
               (2, path_builder("1_s_G1_L001_sequences_barcodes.fastq.gz"),
                "raw_barcodes")]
        self.assertEqual(obs, exp)

    def test_retrieve_filepaths_sort(self):
        obs = qdb.util.retrieve_filepaths(
            'artifact_filepath', 'artifact_id', 1, sort='descending')
        path_builder = partial(
            join, qdb.util.get_db_files_base_dir(), "raw_data")
        exp = [(2, path_builder("1_s_G1_L001_sequences_barcodes.fastq.gz"),
                "raw_barcodes"),
               (1, path_builder("1_s_G1_L001_sequences.fastq.gz"),
                "raw_forward_seqs")]
        self.assertEqual(obs, exp)

    def test_retrieve_filepaths_type(self):
        obs = qdb.util.retrieve_filepaths(
            'artifact_filepath', 'artifact_id', 1, sort='descending',
            fp_type='raw_barcodes')
        path_builder = partial(
            join, qdb.util.get_db_files_base_dir(), "raw_data")
        exp = [(2, path_builder("1_s_G1_L001_sequences_barcodes.fastq.gz"),
                "raw_barcodes")]
        self.assertEqual(obs, exp)

        obs = qdb.util.retrieve_filepaths(
            'artifact_filepath', 'artifact_id', 1, fp_type='raw_barcodes')
        path_builder = partial(
            join, qdb.util.get_db_files_base_dir(), "raw_data")
        exp = [(2, path_builder("1_s_G1_L001_sequences_barcodes.fastq.gz"),
                "raw_barcodes")]
        self.assertEqual(obs, exp)

        obs = qdb.util.retrieve_filepaths(
            'artifact_filepath', 'artifact_id', 1, fp_type='biom')
        path_builder = partial(
            join, qdb.util.get_db_files_base_dir(), "raw_data")
        self.assertEqual(obs, [])

    def test_retrieve_filepaths_error(self):
        with self.assertRaises(qdb.exceptions.QiitaDBError):
            qdb.util.retrieve_filepaths('artifact_filepath', 'artifact_id', 1,
                                        sort='Unknown')

    def _common_purge_filpeaths_test(self):
        # Get all the filepaths so we can test if they've been removed or not
        sql_fp = "SELECT filepath, data_directory_id FROM qiita.filepath"
        fps = [join(qdb.util.get_mountpoint_path_by_id(dd_id), fp)
               for fp, dd_id in self.conn_handler.execute_fetchall(sql_fp)]

        # Make sure that the files exist - specially for travis
        for fp in fps:
            if not exists(fp):
                with open(fp, 'w') as f:
                    f.write('\n')
                self.files_to_remove.append(fp)

        _, raw_data_mp = qdb.util.get_mountpoint('raw_data')[0]

        removed_fps = [
            join(raw_data_mp, '2_sequences_barcodes.fastq.gz'),
            join(raw_data_mp, '2_sequences.fastq.gz'),
            join(raw_data_mp, 'directory_test')]

        for fp in removed_fps[:-1]:
            with open(fp, 'w') as f:
                f.write('\n')
        makedirs(removed_fps[-1])

        sql = """INSERT INTO qiita.filepath
                    (filepath, filepath_type_id, checksum,
                     checksum_algorithm_id, data_directory_id)
                VALUES ('2_sequences_barcodes.fastq.gz', 3, '852952723', 1, 5),
                       ('2_sequences.fastq.gz', 1, '852952723', 1, 5),
                       ('directory_test', 8, '852952723', 1, 5)
                RETURNING filepath_id"""
        fp_ids = self.conn_handler.execute_fetchall(sql)

        fps = set(fps).difference(removed_fps)

        # Check that the files exist
        for fp in fps:
            self.assertTrue(exists(fp))
        for fp in removed_fps:
            self.assertTrue(exists(fp))

        exp_count = qdb.util.get_count("qiita.filepath") - 3

        qdb.util.purge_filepaths()

        obs_count = qdb.util.get_count("qiita.filepath")

        # Check that only 2 rows have been removed
        self.assertEqual(obs_count, exp_count)

        # Check that the 2 rows that have been removed are the correct ones
        sql = """SELECT EXISTS(
                    SELECT * FROM qiita.filepath WHERE filepath_id = %s)"""
        obs = self.conn_handler.execute_fetchone(sql, (fp_ids[0][0],))[0]
        self.assertFalse(obs)
        obs = self.conn_handler.execute_fetchone(sql, (fp_ids[1][0],))[0]
        self.assertFalse(obs)

        # Check that the files have been successfully removed
        for fp in removed_fps:
            self.assertFalse(exists(fp))

        # Check that all the other files still exist
        for fp in fps:
            self.assertTrue(exists(fp))

    def test_purge_filepaths(self):
        self._common_purge_filpeaths_test()

    def test_empty_trash_upload_folder(self):
        # creating file to delete so we know it actually works
        study_id = '1'
        uploads_fp = join(qdb.util.get_mountpoint("uploads")[0][1], study_id)
        trash = join(uploads_fp, 'trash')
        if not exists(trash):
            mkdir(trash)
        fp = join(trash, 'my_file_to_delete.txt')
        open(fp, 'w').close()

        self.assertTrue(exists(fp))
        qdb.util.empty_trash_upload_folder()
        self.assertFalse(exists(fp))

    def test_purge_filepaths_null_cols(self):
        # For more details about the source of the issue that motivates this
        # test: http://www.depesz.com/2008/08/13/nulls-vs-not-in/
        # In the current set up, the only place where we can actually have a
        # null value in a filepath id is in the reference table. Add a new
        # reference without tree and taxonomy:
        fd, seqs_fp = mkstemp(suffix="_seqs.fna")
        close(fd)
        ref = qdb.reference.Reference.create("null_db", "13_2", seqs_fp)
        self.files_to_remove.append(ref.sequence_fp)

        self._common_purge_filpeaths_test()

    def test_move_filepaths_to_upload_folder(self):
        # setting up test, done here as this is the only test that uses these
        # files
        fd, seqs_fp = mkstemp(suffix='_seqs.fastq')
        close(fd)
        fd, html_fp = mkstemp(suffix='.html')
        close(fd)
        st = qdb.study.Study(1)
        metadata_dict = {
            'SKB8.640193': {'center_name': 'ANL',
                            'primer': 'GTGCCAGCMGCCGCGGTAA',
                            'barcode': 'GTCCGCAAGTTA',
                            'run_prefix': "s_G1_L001_sequences",
                            'platform': 'ILLUMINA',
                            'instrument_model': 'Illumina MiSeq',
                            'library_construction_protocol': 'AAAA',
                            'experiment_design_description': 'BBBB'}}
        metadata = pd.DataFrame.from_dict(metadata_dict, orient='index',
                                          dtype=str)
        pt = qdb.metadata_template.prep_template.PrepTemplate.create(
            metadata, qdb.study.Study(1), "16S")

        artifact = qdb.artifact.Artifact.create(
            [(seqs_fp, 1), (html_fp, 'html_summary')], "FASTQ",
            prep_template=pt)
        filepaths = artifact.filepaths
        # deleting reference so we can directly call
        # move_filepaths_to_upload_folder
        for fid, _, _ in filepaths:
            sql = "DELETE FROM qiita.artifact_filepath WHERE filepath_id=%s"
            self.conn_handler.execute(sql, (fid,))

        # moving filepaths
        qdb.util.move_filepaths_to_upload_folder(st.id, filepaths)

        # check that they do not exist in the old path but do in the new one
        path_for_removal = join(qdb.util.get_mountpoint("uploads")[0][1],
                                str(st.id))
        for _, fp, fp_type in filepaths:
            self.assertFalse(exists(fp))
            new_fp = join(path_for_removal, basename(fp))
            if fp_type == 'html_summary':
                # The html summary gets removed, not moved
                self.assertFalse(exists(new_fp))
            else:
                self.assertTrue(exists(new_fp))

            self.files_to_remove.append(new_fp)

    def test_get_filepath_id(self):
        _, base = qdb.util.get_mountpoint("raw_data")[0]
        fp = join(base, '1_s_G1_L001_sequences.fastq.gz')
        obs = qdb.util.get_filepath_id("raw_data", fp)
        self.assertEqual(obs, 1)

    def test_get_filepath_id_error(self):
        with self.assertRaises(qdb.exceptions.QiitaDBError):
            qdb.util.get_filepath_id("raw_data", "Not_a_path")

    def test_get_mountpoint(self):
        exp = [(5, join(qdb.util.get_db_files_base_dir(), 'raw_data'))]
        obs = qdb.util.get_mountpoint("raw_data")
        self.assertEqual(obs, exp)

        exp = [(1, join(qdb.util.get_db_files_base_dir(), 'analysis'))]
        obs = qdb.util.get_mountpoint("analysis")
        self.assertEqual(obs, exp)

        exp = [(2, join(qdb.util.get_db_files_base_dir(), 'job'))]
        obs = qdb.util.get_mountpoint("job")
        self.assertEqual(obs, exp)

        # inserting new ones so we can test that it retrieves these and
        # doesn't alter other ones
        self.conn_handler.execute(
            "UPDATE qiita.data_directory SET active=false WHERE "
            "data_directory_id=1")
        count = qdb.util.get_count('qiita.data_directory')
        sql = """INSERT INTO qiita.data_directory (data_type, mountpoint,
                                                   subdirectory, active)
                 VALUES ('analysis', 'analysis_tmp', true, true),
                        ('raw_data', 'raw_data_tmp', true, false)"""
        self.conn_handler.execute(sql)

        # this should have been updated
        exp = [(count + 1, join(qdb.util.get_db_files_base_dir(),
                'analysis_tmp'))]
        obs = qdb.util.get_mountpoint("analysis")
        self.assertEqual(obs, exp)

        # these 2 shouldn't
        exp = [(5, join(qdb.util.get_db_files_base_dir(), 'raw_data'))]
        obs = qdb.util.get_mountpoint("raw_data")
        self.assertEqual(obs, exp)

        exp = [(2, join(qdb.util.get_db_files_base_dir(), 'job'))]
        obs = qdb.util.get_mountpoint("job")
        self.assertEqual(obs, exp)

        # testing multi returns
        exp = [(5, join(qdb.util.get_db_files_base_dir(), 'raw_data')),
               (count + 2, join(qdb.util.get_db_files_base_dir(),
                'raw_data_tmp'))]
        obs = qdb.util.get_mountpoint("raw_data", retrieve_all=True)
        self.assertEqual(obs, exp)

        # testing retrieve subdirectory
        exp = [
            (5, join(qdb.util.get_db_files_base_dir(), 'raw_data'), False),
            (count + 2, join(qdb.util.get_db_files_base_dir(), 'raw_data_tmp'),
             True)]
        obs = qdb.util.get_mountpoint("raw_data", retrieve_all=True,
                                      retrieve_subdir=True)
        self.assertEqual(obs, exp)

    def test_get_mountpoint_path_by_id(self):
        exp = join(qdb.util.get_db_files_base_dir(), 'raw_data')
        obs = qdb.util.get_mountpoint_path_by_id(5)
        self.assertEqual(obs, exp)

        exp = join(qdb.util.get_db_files_base_dir(), 'analysis')
        obs = qdb.util.get_mountpoint_path_by_id(1)
        self.assertEqual(obs, exp)

        exp = join(qdb.util.get_db_files_base_dir(), 'job')
        obs = qdb.util.get_mountpoint_path_by_id(2)
        self.assertEqual(obs, exp)

        # inserting new ones so we can test that it retrieves these and
        # doesn't alter other ones
        self.conn_handler.execute(
            "UPDATE qiita.data_directory SET active=false WHERE "
            "data_directory_id=1")
        count = qdb.util.get_count('qiita.data_directory')
        sql = """INSERT INTO qiita.data_directory (data_type, mountpoint,
                                                   subdirectory, active)
                 VALUES ('analysis', 'analysis_tmp', true, true),
                        ('raw_data', 'raw_data_tmp', true, false)"""
        self.conn_handler.execute(sql)

        # this should have been updated
        exp = join(qdb.util.get_db_files_base_dir(), 'analysis_tmp')
        obs = qdb.util.get_mountpoint_path_by_id(count + 1)
        self.assertEqual(obs, exp)

        # these 2 shouldn't
        exp = join(qdb.util.get_db_files_base_dir(), 'raw_data')
        obs = qdb.util.get_mountpoint_path_by_id(5)
        self.assertEqual(obs, exp)

        exp = join(qdb.util.get_db_files_base_dir(), 'job')
        obs = qdb.util.get_mountpoint_path_by_id(2)
        self.assertEqual(obs, exp)

    def test_get_files_from_uploads_folders(self):
        # something has been uploaded and ignoring hidden files/folders
        # and folders
        exp = [(7, 'uploaded_file.txt')]
        obs = qdb.util.get_files_from_uploads_folders("1")
        self.assertEqual(obs, exp)

        # nothing has been uploaded
        exp = []
        obs = qdb.util.get_files_from_uploads_folders("2")
        self.assertEqual(obs, exp)

    def test_move_upload_files_to_trash(self):
        test_filename = 'this_is_a_test_file.txt'

        # create file to move to trash
        fid, folder = qdb.util.get_mountpoint("uploads")[0]
        test_fp = join(folder, '1', test_filename)
        with open(test_fp, 'w') as f:
            f.write('test')

        self.files_to_remove.append(test_fp)

        exp = [(fid, 'this_is_a_test_file.txt'), (fid, 'uploaded_file.txt')]
        obs = qdb.util.get_files_from_uploads_folders("1")
        self.assertItemsEqual(obs, exp)

        # move file
        qdb.util.move_upload_files_to_trash(1, [(fid, test_filename)])
        exp = [(fid, 'uploaded_file.txt')]
        obs = qdb.util.get_files_from_uploads_folders("1")
        self.assertItemsEqual(obs, exp)

        # testing errors
        with self.assertRaises(qdb.exceptions.QiitaDBError):
            qdb.util.move_upload_files_to_trash(2, [(fid, test_filename)])
        with self.assertRaises(qdb.exceptions.QiitaDBError):
            qdb.util.move_upload_files_to_trash(1, [(10, test_filename)])
        with self.assertRaises(qdb.exceptions.QiitaDBError):
            qdb.util.move_upload_files_to_trash(1, [(fid, test_filename)])

        # removing trash folder
        rmtree(join(folder, '1', 'trash'))

    def test_get_environmental_packages(self):
        obs = qdb.util.get_environmental_packages()
        exp = [['air', 'ep_air'],
               ['built environment', 'ep_built_environment'],
               ['host-associated', 'ep_host_associated'],
               ['human-amniotic-fluid', 'ep_human_amniotic_fluid'],
               ['human-associated', 'ep_human_associated'],
               ['human-blood', 'ep_human_blood'],
               ['human-gut', 'ep_human_gut'],
               ['human-oral', 'ep_human_oral'],
               ['human-skin', 'ep_human_skin'],
               ['human-urine', 'ep_human_urine'],
               ['human-vaginal', 'ep_human_vaginal'],
               ['microbial mat/biofilm', 'ep_microbial_mat_biofilm'],
               ['miscellaneous natural or artificial environment',
                'ep_misc_artif'],
               ['plant-associated', 'ep_plant_associated'],
               ['sediment', 'ep_sediment'],
               ['soil', 'ep_soil'],
               ['wastewater/sludge', 'ep_wastewater_sludge'],
               ['water', 'ep_water']]
        self.assertEqual(sorted(obs), sorted(exp))

    def test_get_timeseries_types(self):
        obs = qdb.util.get_timeseries_types()
        exp = [[1, 'None', 'None'],
               [2, 'real', 'single intervention'],
               [3, 'real', 'multiple intervention'],
               [4, 'real', 'combo intervention'],
               [5, 'pseudo', 'single intervention'],
               [6, 'pseudo', 'multiple intervention'],
               [7, 'pseudo', 'combo intervention'],
               [8, 'mixed', 'single intervention'],
               [9, 'mixed', 'multiple intervention'],
               [10, 'mixed', 'combo intervention']]
        self.assertEqual(obs, exp)

    def test_filepath_id_to_rel_path(self):
        obs = qdb.util.filepath_id_to_rel_path(1)
        exp = 'raw_data/1_s_G1_L001_sequences.fastq.gz'
        self.assertEqual(obs, exp)

        obs = qdb.util.filepath_id_to_rel_path(3)
        exp = 'preprocessed_data/1_seqs.fna'
        self.assertEqual(obs, exp)

        fd, fp = mkstemp()
        close(fd)
        with open(fp, 'w') as f:
            f.write('\n')
        self.files_to_remove.append(fp)
        test = qdb.util.insert_filepaths(
            [(fp, "raw_forward_seqs")], 2, "FASTQ", "filepath")[0]
        with qdb.sql_connection.TRN:
            sql = """INSERT INTO qiita.artifact_filepath
                            (artifact_id, filepath_id)
                        VALUES (%s, %s)"""
            qdb.sql_connection.TRN.add(sql, [2, test])
            qdb.sql_connection.TRN.execute()

        obs = qdb.util.filepath_id_to_rel_path(test)
        exp = 'FASTQ/2/%s' % basename(fp)
        self.assertEqual(obs, exp)

    def test_filepath_ids_to_rel_paths(self):
        fd, fp = mkstemp()
        close(fd)
        with open(fp, 'w') as f:
            f.write('\n')
        self.files_to_remove.append(fp)
        test = qdb.util.insert_filepaths(
            [(fp, "raw_forward_seqs")], 2, "FASTQ", "filepath")[0]
        with qdb.sql_connection.TRN:
            sql = """INSERT INTO qiita.artifact_filepath
                            (artifact_id, filepath_id)
                        VALUES (%s, %s)"""
            qdb.sql_connection.TRN.add(sql, [2, test])
            qdb.sql_connection.TRN.execute()

        obs = qdb.util.filepath_ids_to_rel_paths([1, 3, test])
        exp = {1: 'raw_data/1_s_G1_L001_sequences.fastq.gz',
               3: 'preprocessed_data/1_seqs.fna',
               test: 'FASTQ/2/%s' % basename(fp)}

        self.assertEqual(obs, exp)

    def test_add_message(self):
        count = qdb.util.get_count('qiita.message') + 1
        user = qdb.user.User.create('new@test.bar', 'password')
        users = [user]
        qdb.util.add_message("TEST MESSAGE", users)

        obs = [[x[0], x[1]] for x in user.messages()]
        exp = [[count, 'TEST MESSAGE']]
        self.assertEqual(obs, exp)

    def test_add_system_message(self):
        count = qdb.util.get_count('qiita.message') + 1
        qdb.util.add_system_message("SYS MESSAGE",
                                    datetime(2015, 8, 5, 19, 41))

        obs = [[x[0], x[1]]
               for x in qdb.user.User('shared@foo.bar').messages()]
        exp = [[count, 'SYS MESSAGE'], [1, 'message 1']]
        self.assertEqual(obs, exp)
        obs = [[x[0], x[1]] for x in qdb.user.User('admin@foo.bar').messages()]
        exp = [[count, 'SYS MESSAGE']]
        self.assertEqual(obs, exp)

        sql = "SELECT expiration from qiita.message WHERE message_id = %s"
        obs = self.conn_handler.execute_fetchall(sql, [count])
        exp = [[datetime(2015, 8, 5, 19, 41)]]
        self.assertEqual(obs, exp)

    def test_clear_system_messages(self):
        message_id = qdb.util.get_count('qiita.message') + 1
        user = qdb.user.User.create('csm@test.bar', 'password')
        obs = [[x[0], x[1]] for x in user.messages()]
        exp = []
        self.assertEqual(obs, exp)

        qdb.util.add_system_message("SYS MESSAGE",
                                    datetime(2015, 8, 5, 19, 41))
        obs = [[x[0], x[1]] for x in user.messages()]
        exp = [[message_id, 'SYS MESSAGE']]
        self.assertItemsEqual(obs, exp)

        qdb.util.clear_system_messages()
        obs = [[x[0], x[1]] for x in user.messages()]
        exp = []
        self.assertEqual(obs, exp)

        # Run again with no system messages to make sure no errors
        qdb.util.clear_system_messages()

    def test_supported_filepath_types(self):
        obs = qdb.util.supported_filepath_types("FASTQ")
        exp = [["raw_forward_seqs", True], ["raw_reverse_seqs", False],
               ["raw_barcodes", True]]
        self.assertItemsEqual(obs, exp)

        obs = qdb.util.supported_filepath_types("BIOM")
        exp = [["biom", True], ["directory", False], ["log", False]]
        self.assertItemsEqual(obs, exp)

    def test_generate_biom_and_metadata_release(self):
        tgz, txt = qdb.util.generate_biom_and_metadata_release('private')
        self.files_to_remove.extend([tgz, txt])

        tmp = topen(tgz, "r:gz")
        tgz_obs = [ti.name for ti in tmp]
        tmp.close()
        tgz_exp = [
            'processed_data/1_study_1001_closed_reference_otu_table.biom',
            'templates/1_19700101-000000.txt',
            'templates/1_prep_1_19700101-000000.txt',
            'processed_data/1_study_1001_closed_reference_otu_table.biom',
            'templates/1_19700101-000000.txt',
            'templates/1_prep_1_19700101-000000.txt',
            'processed_data/1_study_1001_closed_reference_otu_table_'
            'Silva.biom', 'templates/1_19700101-000000.txt',
            'templates/1_prep_1_19700101-000000.txt']
        self.assertEqual(tgz_obs, tgz_exp)

        tmp = open(txt)
        txt_obs = tmp.readlines()
        tmp.close()
        txt_exp = [
            'biom_fp\tsample_fp\tprep_fp\tqiita_artifact_id\tcommand\n',
            'processed_data/1_study_1001_closed_reference_otu_table.biom\ttem'
            'plates/1_19700101-000000.txt\ttemplates/1_prep_1_19700101-000000'
            '.txt\t4\tPick closed-reference OTUs, Split libraries FASTQ\n',
            'processed_data/1_study_1001_closed_reference_otu_table.biom\ttem'
            'plates/1_19700101-000000.txt\ttemplates/1_prep_1_19700101-000000'
            '.txt\t5\tPick closed-reference OTUs, Split libraries FASTQ\n',
            'processed_data/1_study_1001_closed_reference_otu_table_Silva.bio'
            'm\ttemplates/1_19700101-000000.txt\ttemplates/1_prep_1_19700101-'
            '000000.txt\t6\tPick closed-reference OTUs, Split libraries '
            'FASTQ\n']
        self.assertEqual(txt_obs, txt_exp)

<<<<<<< HEAD
=======
        # whatever the configuration was, we will change to settings so we can
        # test the other option when dealing with the end '/'
        with qdb.sql_connection.TRN:
            qdb.sql_connection.TRN.add(
                "SELECT base_data_dir FROM settings")
            obdr = qdb.sql_connection.TRN.execute_fetchlast()
            if obdr[-1] == '/':
                bdr = obdr[:-1]
            else:
                bdr = obdr + '/'

            qdb.sql_connection.TRN.add(
                "UPDATE settings SET base_data_dir = '%s'" % bdr)
            bdr = qdb.sql_connection.TRN.execute()

        tgz, txt = qdb.util.generate_biom_and_metadata_release('private')
        self.files_to_remove.extend([tgz, txt])

        tmp = topen(tgz, "r:gz")
        tgz_obs = [ti.name for ti in tmp]
        tmp.close()
        tgz_exp = [
            'processed_data/1_study_1001_closed_reference_otu_table.biom',
            'templates/1_19700101-000000.txt',
            'templates/1_prep_1_19700101-000000.txt',
            'processed_data/1_study_1001_closed_reference_otu_table.biom',
            'templates/1_19700101-000000.txt',
            'templates/1_prep_1_19700101-000000.txt',
            'processed_data/1_study_1001_closed_reference_otu_table_'
            'Silva.biom', 'templates/1_19700101-000000.txt',
            'templates/1_prep_1_19700101-000000.txt']
        self.assertEqual(tgz_obs, tgz_exp)

        tmp = open(txt)
        txt_obs = tmp.readlines()
        tmp.close()
        txt_exp = [
            'biom_fp\tsample_fp\tprep_fp\tqiita_artifact_id\tcommand\n',
            'processed_data/1_study_1001_closed_reference_otu_table.biom\ttem'
            'plates/1_19700101-000000.txt\ttemplates/1_prep_1_19700101-000000'
            '.txt\t4\tPick closed-reference OTUs, Split libraries FASTQ\n',
            'processed_data/1_study_1001_closed_reference_otu_table.biom\ttem'
            'plates/1_19700101-000000.txt\ttemplates/1_prep_1_19700101-000000'
            '.txt\t5\tPick closed-reference OTUs, Split libraries FASTQ\n',
            'processed_data/1_study_1001_closed_reference_otu_table_Silva.bio'
            'm\ttemplates/1_19700101-000000.txt\ttemplates/1_prep_1_19700101-'
            '000000.txt\t6\tPick closed-reference OTUs, Split libraries '
            'FASTQ\n']
        self.assertEqual(txt_obs, txt_exp)

        # returning configuration
        with qdb.sql_connection.TRN:
                    qdb.sql_connection.TRN.add(
                        "UPDATE settings SET base_data_dir = '%s'" % obdr)
                    bdr = qdb.sql_connection.TRN.execute()

>>>>>>> 53188a62

@qiita_test_checker()
class UtilTests(TestCase):
    """Tests for the util functions that do not need to access the DB"""

    def setUp(self):
        fh, self.filepath = mkstemp()
        close(fh)
        with open(self.filepath, "w") as f:
            f.write("Some text so we can actually compute a checksum")

    def test_compute_checksum(self):
        """Correctly returns the file checksum"""
        obs = qdb.util.compute_checksum(self.filepath)
        exp = 1719580229
        self.assertEqual(obs, exp)

    def test_scrub_data_nothing(self):
        """Returns the same string without changes"""
        self.assertEqual(qdb.util.scrub_data("nothing_changes"),
                         "nothing_changes")

    def test_scrub_data_semicolon(self):
        """Correctly removes the semicolon from the string"""
        self.assertEqual(qdb.util.scrub_data("remove_;_char"), "remove__char")

    def test_scrub_data_single_quote(self):
        """Correctly removes single quotes from the string"""
        self.assertEqual(qdb.util.scrub_data("'quotes'"), "quotes")

    def test_get_visibilities(self):
        obs = qdb.util.get_visibilities()
        exp = ['awaiting_approval', 'sandbox', 'private', 'public']
        self.assertEqual(obs, exp)

    def test_infer_status(self):
        obs = qdb.util.infer_status([])
        self.assertEqual(obs, 'sandbox')

        obs = qdb.util.infer_status([['private']])
        self.assertEqual(obs, 'private')

        obs = qdb.util.infer_status([['private'], ['public']])
        self.assertEqual(obs, 'public')

        obs = qdb.util.infer_status([['sandbox'], ['awaiting_approval']])
        self.assertEqual(obs, 'awaiting_approval')

        obs = qdb.util.infer_status([['sandbox'], ['sandbox']])
        self.assertEqual(obs, 'sandbox')

    def test_get_pubmed_ids_from_dois(self):
        exp = {'10.100/123456': '123456'}
        obs = qdb.util.get_pubmed_ids_from_dois(['', '10.100/123456'])
        self.assertEqual(obs, exp)

    def test_generate_study_list(self):
        exp_info = [{
            'metadata_complete': True,
            'ebi_submission_status': 'submitted',
            'shared': [('shared@foo.bar', 'Shared')],
            'pi': ('PI_dude@foo.bar', 'PIDude'),
            'status': 'private',
            'proc_data_info': [],
            'publication_doi': ['10.100/123456', '10.100/7891011'],
            'publication_pid': ['123456', '7891011'],
            'study_abstract': (
                'This is a preliminary study to examine the microbiota '
                'associated with the Cannabis plant. Soils samples from '
                'the bulk soil, soil associated with the roots, and the '
                'rhizosphere were extracted and the DNA sequenced. Roots '
                'from three independent plants of different strains were '
                'examined. These roots were obtained November 11, 2011 from '
                'plants that had been harvested in the summer. Future studies '
                'will attempt to analyze the soils and rhizospheres from the '
                'same location at different time points in the plant '
                'lifecycle.'),
            'study_id': 1,
            'ebi_study_accession': 'EBI123456-BB',
            'study_title': ('Identification of the Microbiomes for Cannabis '
                            'Soils'),
            'number_samples_collected': 27
        }]
        obs_info = qdb.util.generate_study_list([1, 2, 3, 4], False)
        self.assertEqual(obs_info, exp_info)

        qdb.artifact.Artifact(4).visibility = 'public'
        exp_info[0]['status'] = 'public'
        exp_info[0]['proc_data_info'] = [{
            'data_type': '18S',
            'algorithm': 'QIIME (Pick closed-reference OTUs)',
            'pid': 4,
            'processed_date': '2012-10-02 17:30:00',
            'params': {
                'similarity': 0.97,
                'reference_name': 'Greengenes',
                'sortmerna_e_value': 1,
                'sortmerna_max_pos': 10000,
                'threads': 1,
                'sortmerna_coverage': 0.97,
                'reference_version': '13_8'},
            'samples': ['1.SKB1.640202', '1.SKB2.640194', '1.SKB3.640195',
                        '1.SKB4.640189', '1.SKB5.640181', '1.SKB6.640176',
                        '1.SKB7.640196', '1.SKB8.640193', '1.SKB9.640200',
                        '1.SKD1.640179', '1.SKD2.640178', '1.SKD3.640198',
                        '1.SKD4.640185', '1.SKD5.640186', '1.SKD6.640190',
                        '1.SKD7.640191', '1.SKD8.640184', '1.SKD9.640182',
                        '1.SKM1.640183', '1.SKM2.640199', '1.SKM3.640197',
                        '1.SKM4.640180', '1.SKM5.640177', '1.SKM6.640187',
                        '1.SKM7.640188', '1.SKM8.640201', '1.SKM9.640192']}]
        obs_info = qdb.util.generate_study_list([1, 2, 3, 4], True,
                                                public_only=True)
        self.assertEqual(obs_info, exp_info)

        exp_info[0]['proc_data_info'].extend(
           [{
            'data_type': '18S',
            'algorithm': 'QIIME (Pick closed-reference OTUs)',
            'pid': 5,
            'processed_date': '2012-10-02 17:30:00',
            'params': {
                'similarity': 0.97,
                'reference_name': 'Greengenes',
                'sortmerna_e_value': 1,
                'sortmerna_max_pos': 10000,
                'threads': 1,
                'sortmerna_coverage': 0.97,
                'reference_version': '13_8'},
            'samples': ['1.SKB1.640202', '1.SKB2.640194', '1.SKB3.640195',
                        '1.SKB4.640189', '1.SKB5.640181', '1.SKB6.640176',
                        '1.SKB7.640196', '1.SKB8.640193', '1.SKB9.640200',
                        '1.SKD1.640179', '1.SKD2.640178', '1.SKD3.640198',
                        '1.SKD4.640185', '1.SKD5.640186', '1.SKD6.640190',
                        '1.SKD7.640191', '1.SKD8.640184', '1.SKD9.640182',
                        '1.SKM1.640183', '1.SKM2.640199', '1.SKM3.640197',
                        '1.SKM4.640180', '1.SKM5.640177', '1.SKM6.640187',
                        '1.SKM7.640188', '1.SKM8.640201', '1.SKM9.640192']}, {
            'data_type': '16S',
            'algorithm': 'QIIME (Pick closed-reference OTUs)',
            'pid': 6,
            'processed_date': '2012-10-02 17:30:00',
            'params': {
                'similarity': 0.97,
                'reference_name': 'Silva',
                'sortmerna_e_value': 1,
                'sortmerna_max_pos': 10000,
                'threads': 1,
                'sortmerna_coverage': 0.97,
                'reference_version': 'test'},
            'samples': ['1.SKB1.640202', '1.SKB2.640194', '1.SKB3.640195',
                        '1.SKB4.640189', '1.SKB5.640181', '1.SKB6.640176',
                        '1.SKB7.640196', '1.SKB8.640193', '1.SKB9.640200',
                        '1.SKD1.640179', '1.SKD2.640178', '1.SKD3.640198',
                        '1.SKD4.640185', '1.SKD5.640186', '1.SKD6.640190',
                        '1.SKD7.640191', '1.SKD8.640184', '1.SKD9.640182',
                        '1.SKM1.640183', '1.SKM2.640199', '1.SKM3.640197',
                        '1.SKM4.640180', '1.SKM5.640177', '1.SKM6.640187',
                        '1.SKM7.640188', '1.SKM8.640201', '1.SKM9.640192']}, {
            'processed_date': '2012-10-02 17:30:00',
            'pid': 7,
            'samples': ['1.SKB1.640202', '1.SKB2.640194', '1.SKB3.640195',
                        '1.SKB4.640189', '1.SKB5.640181', '1.SKB6.640176',
                        '1.SKB7.640196', '1.SKB8.640193', '1.SKB9.640200',
                        '1.SKD1.640179', '1.SKD2.640178', '1.SKD3.640198',
                        '1.SKD4.640185', '1.SKD5.640186', '1.SKD6.640190',
                        '1.SKD7.640191', '1.SKD8.640184', '1.SKD9.640182',
                        '1.SKM1.640183', '1.SKM2.640199', '1.SKM3.640197',
                        '1.SKM4.640180', '1.SKM5.640177', '1.SKM6.640187',
                        '1.SKM7.640188', '1.SKM8.640201', '1.SKM9.640192'],
            'data_type': '16S'}])

        obs_info = qdb.util.generate_study_list([1, 2, 3, 4], True)
        self.assertEqual(obs_info, exp_info)


if __name__ == '__main__':
    main()<|MERGE_RESOLUTION|>--- conflicted
+++ resolved
@@ -8,11 +8,7 @@
 
 from unittest import TestCase, main
 from tempfile import mkstemp
-<<<<<<< HEAD
 from os import close, remove, makedirs, mkdir
-=======
-from os import close, remove, mkdir
->>>>>>> 53188a62
 from os.path import join, exists, basename
 from shutil import rmtree
 from datetime import datetime
@@ -103,15 +99,10 @@
 
     def test_get_artifact_types(self):
         obs = qdb.util.get_artifact_types()
-<<<<<<< HEAD
         exp = {'SFF': 1, 'FASTA_Sanger': 2, 'FASTQ': 3, 'FASTA': 4,
                'per_sample_FASTQ': 5, 'Demultiplexed': 6, 'BIOM': 7,
                'distance_matrix': 8L, 'rarefaction_curves': 9L,
                'taxa_summary': 10L}
-=======
-        exp = {'Demultiplexed': 6, 'FASTA_Sanger': 2, 'FASTQ': 3, 'BIOM': 7,
-               'per_sample_FASTQ': 5, 'SFF': 1, 'FASTA': 4}
->>>>>>> 53188a62
         self.assertEqual(obs, exp)
 
         obs = qdb.util.get_artifact_types(key_by_id=True)
@@ -786,8 +777,6 @@
             'FASTQ\n']
         self.assertEqual(txt_obs, txt_exp)
 
-<<<<<<< HEAD
-=======
         # whatever the configuration was, we will change to settings so we can
         # test the other option when dealing with the end '/'
         with qdb.sql_connection.TRN:
@@ -844,7 +833,6 @@
                         "UPDATE settings SET base_data_dir = '%s'" % obdr)
                     bdr = qdb.sql_connection.TRN.execute()
 
->>>>>>> 53188a62
 
 @qiita_test_checker()
 class UtilTests(TestCase):
