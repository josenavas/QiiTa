--- conflicted
+++ resolved
@@ -37,21 +37,8 @@
         self._set_artifact_private()
 
         # shared has access to all study files and analysis files
-<<<<<<< HEAD
-
-        obs = qdb.meta_util.get_accessible_filepath_ids(
-            qdb.user.User('shared@foo.bar'))
-        self.assertItemsEqual(obs, {
-            1, 2, 3, 4, 5, 9, 12, 16, 17, 18, 19, 20, 21})
-
-        # Now shared should not have access to the study files
-        self._unshare_studies()
-        obs = qdb.meta_util.get_accessible_filepath_ids(
-            qdb.user.User('shared@foo.bar'))
-        self.assertItemsEqual(obs, {16})
-=======
         user = qdb.user.User('shared@foo.bar')
-        for i in [1, 2, 3, 4, 5, 9, 12, 13, 14, 15, 16, 17, 18, 19, 20, 21]:
+        for i in [1, 2, 3, 4, 5, 9, 12, 15, 16, 17, 18, 19, 20, 21]:
             self.assertTrue(qdb.meta_util.validate_filepath_access_by_user(
                 user, i))
 
@@ -60,38 +47,23 @@
         for i in [1, 2, 3, 4, 5, 9, 12, 17, 18, 19, 20, 21]:
             self.assertFalse(qdb.meta_util.validate_filepath_access_by_user(
                 user, i))
-        for i in [13, 14, 15, 16]:
-            self.assertTrue(qdb.meta_util.validate_filepath_access_by_user(
-                user, i))
->>>>>>> 01c656cf
+        for i in [15, 16]:
+            self.assertTrue(qdb.meta_util.validate_filepath_access_by_user(
+                user, i))
 
         # Now shared should not have access to any files
         qdb.analysis.Analysis(1).unshare(user)
-        for i in [1, 2, 3, 4, 5, 9, 12, 13, 14, 15, 16, 17, 18, 19, 20, 21]:
+        for i in [1, 2, 3, 4, 5, 9, 12, 15, 16, 17, 18, 19, 20, 21]:
             self.assertFalse(qdb.meta_util.validate_filepath_access_by_user(
                 user, i))
 
         # Now shared has access to public study files
         self._set_artifact_public()
-<<<<<<< HEAD
-        obs = qdb.meta_util.get_accessible_filepath_ids(
-            qdb.user.User('shared@foo.bar'))
-        self.assertEqual(
-            obs, {1, 2, 3, 4, 5, 9, 12, 15, 16, 17, 18, 19, 20, 21, 22})
+        for i in [1, 2, 3, 4, 5, 9, 12, 17, 18, 19, 20, 21]:
+            self.assertTrue(qdb.meta_util.validate_filepath_access_by_user(
+                user, i))
 
         # Test that it doesn't break: if the SampleTemplate hasn't been added
-        exp = {1, 2, 3, 4, 5, 9, 12, 15, 16, 17, 18, 19, 20, 21, 22}
-        obs = qdb.meta_util.get_accessible_filepath_ids(
-            qdb.user.User('test@foo.bar'))
-        self.assertEqual(obs, exp)
-
-=======
-        for i in [1, 2, 3, 4, 5, 9, 12, 17, 18, 19, 20, 21]:
-            self.assertTrue(qdb.meta_util.validate_filepath_access_by_user(
-                user, i))
-
-        # Test that it doesn't break: if the SampleTemplate hasn't been added
->>>>>>> 01c656cf
         info = {
             "timeseries_type_id": 1,
             "metadata_complete": True,
@@ -119,16 +91,6 @@
                 user, i))
 
         # admin should have access to everything
-<<<<<<< HEAD
-        count = self.conn_handler.execute_fetchone(
-            "SELECT last_value FROM qiita.filepath_filepath_id_seq")[0]
-        exp = set(range(1, count + 1))
-        exp.discard(13)
-        exp.discard(14)
-        obs = qdb.meta_util.get_accessible_filepath_ids(
-            qdb.user.User('admin@foo.bar'))
-        self.assertEqual(obs, exp)
-=======
         admin = qdb.user.User('admin@foo.bar')
         fids = self.conn_handler.execute_fetchall(
             "SELECT filepath_id FROM qiita.filepath")
@@ -140,7 +102,6 @@
         qdb.study.Study(1).share(user)
         qdb.analysis.Analysis(1).share(user)
         qdb.study.Study.delete(study.id)
->>>>>>> 01c656cf
 
     def test_get_lat_longs(self):
         exp = [
