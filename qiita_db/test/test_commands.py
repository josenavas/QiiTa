from os import remove, close
from os.path import exists, abspath, join, basename
from tempfile import mkstemp
from unittest import TestCase, main
from future.utils.six import StringIO
from tempfile import mkstemp, mkdtemp
try:
    # Python 2
    from ConfigParser import NoOptionError
except ImportError:
    # Python 3
    from configparser import NoOptionError

<<<<<<< HEAD
from qiita_db.commands import make_study_from_cmd, import_preprocessed_data
=======
from qiita_db.commands import make_study_from_cmd, load_raw_data_cmd
>>>>>>> 7588f11f
from qiita_db.study import StudyPerson
from qiita_db.user import User
from qiita_db.util import get_count, check_count, get_db_files_base_dir
from qiita_core.util import qiita_test_checker


@qiita_test_checker()
class TestMakeStudyFromCmd(TestCase):
    def setUp(self):
        StudyPerson.create('SomeDude', 'somedude@foo.bar',
                           '111 fake street', '111-121-1313')
        User.create('test@test.com', 'password')
        self.config1 = CONFIG_1
        self.config2 = CONFIG_2

    def test_make_study_from_cmd(self):
        fh = StringIO(self.config1)
        make_study_from_cmd('test@test.com', 'newstudy', fh)
        sql = ("select study_id from qiita.study where email = %s and "
               "study_title = %s")
        study_id = self.conn_handler.execute_fetchone(sql, ('test@test.com',
                                                            'newstudy'))
        self.assertTrue(study_id is not None)

        fh2 = StringIO(self.config2)
        with self.assertRaises(NoOptionError):
            make_study_from_cmd('test@test.com', 'newstudy2', fh2)


@qiita_test_checker()
<<<<<<< HEAD
class TestImportPreprocessedData(TestCase):
    def setUp(self):
        self.tmpdir = mkdtemp()
        fd, file1 = mkstemp(dir=self.tmpdir)
        fd.close()
        fd, file2 = mkstemp(dir=self.tmpdir)
        fd.close()
        fd, file3 = mkstemp(dir=self.tmpdir)
        fd.close()
        with open(file1, "w") as f:
            f.write("\n")
        with open(file2, "w") as f:
            f.write("\n")

    def test_import_preprocessed_data(self):

        import_preprocessed_data(1, self.tmpdir, 1,
                                 'preprocessed_sequence_illumina_params',
                                 1, False)
        sql = ("select preprocessed_data_id from qitta.preprocessed_data"
               "where study_id = %s and preprocessed_params_table = %s")
        study_ids = self.conn_handler.execute_fetchall(
            sql, ('1', 'preprocessed_sequence_illumina_params'))
        self.assertEqual(len(study_ids), 2)
=======
class TestLoadRawDataFromCmd(TestCase):
    def setUp(self):
        fd, self.forward_fp = mkstemp(suffix='_forward.fastq.gz')
        close(fd)
        fd, self.reverse_fp = mkstemp(suffix='_reverse.fastq.gz')
        close(fd)
        fd, self.barcodes_fp = mkstemp(suffix='_barcodes.fastq.gz')
        close(fd)

        with open(self.forward_fp, "w") as f:
            f.write("\n")
        with open(self.reverse_fp, "w") as f:
            f.write("\n")
        with open(self.barcodes_fp, "w") as f:
            f.write("\n")

        self.files_to_remove = []
        self.files_to_remove.append(self.forward_fp)
        self.files_to_remove.append(self.reverse_fp)
        self.files_to_remove.append(self.barcodes_fp)

        self.db_test_raw_dir = join(get_db_files_base_dir(), 'raw_data')

    def tearDown(self):
        for fp in self.files_to_remove:
            if exists(fp):
                remove(fp)

    def test_load_data_from_cmd(self):
        filepaths = [self.forward_fp, self.reverse_fp, self.barcodes_fp]
        filepath_types = ['raw_sequences', 'raw_sequences', 'raw_barcodes']

        filetype = 'FASTQ'
        study_ids = [1]

        initial_raw_count = get_count('qiita.raw_data')
        initial_fp_count = get_count('qiita.filepath')
        initial_raw_fp_count = get_count('qiita.raw_filepath')
        initial_study_raw_data_count = get_count('qiita.study_raw_data')

        new = load_raw_data_cmd(filepaths, filepath_types, filetype,
                                study_ids)
        raw_data_id = new.id
        self.files_to_remove.append(
            join(self.db_test_raw_dir,
                 '%d_%s' % (raw_data_id, basename(self.forward_fp))))
        self.files_to_remove.append(
            join(self.db_test_raw_dir,
                 '%d_%s' % (raw_data_id, basename(self.reverse_fp))))
        self.files_to_remove.append(
            join(self.db_test_raw_dir,
                 '%d_%s' % (raw_data_id, basename(self.barcodes_fp))))

        self.assertTrue(check_count('qiita.raw_data', initial_raw_count + 1))
        self.assertTrue(check_count('qiita.filepath',
                                    initial_fp_count + 3))
        self.assertTrue(check_count('qiita.raw_filepath',
                                    initial_raw_fp_count + 3))
        self.assertTrue(check_count('qiita.study_raw_data',
                                    initial_raw_count + 1))

        # Ensure that the ValueError is raised when a filepath_type is not
        # provided for each and every filepath
        with self.assertRaises(ValueError):
            load_raw_data_cmd(filepaths, filepath_types[:-1], filetype,
                              study_ids)
>>>>>>> 7588f11f


CONFIG_1 = """[required]
timeseries_type_id = 1
metadata_complete = True
mixs_compliant = True
number_samples_collected = 50
number_samples_promised = 25
portal_type_id = 3
principal_investigator = SomeDude, somedude@foo.bar
reprocess = False
study_alias = 'test study'
study_description = 'test study description'
study_abstract = 'study abstract'
efo_ids = 1,2,3,4
[optional]
lab_person = SomeDude, somedude@foo.bar
funding = 'funding source'
vamps_id = vamps_id
"""

CONFIG_2 = """[required]
timeseries_type_id = 1
metadata_complete = True
number_samples_collected = 50
number_samples_promised = 25
portal_type_id = 3
principal_investigator = SomeDude, somedude@foo.bar
reprocess = False
study_alias = 'test study'
study_description = 'test study description'
study_abstract = 'study abstract'
efo_ids = 1,2,3,4
[optional]
lab_person = SomeDude, somedude@foo.bar
funding = 'funding source'
vamps_id = vamps_id
"""

if __name__ == "__main__":
    main()<|MERGE_RESOLUTION|>--- conflicted
+++ resolved
@@ -1,9 +1,16 @@
+# -----------------------------------------------------------------------------
+# Copyright (c) 2014--, The Qiita Development Team.
+#
+# Distributed under the terms of the BSD 3-clause License.
+#
+# The full license is in the file LICENSE, distributed with this software.
+# -----------------------------------------------------------------------------
+
 from os import remove, close
-from os.path import exists, abspath, join, basename
-from tempfile import mkstemp
+from os.path import exists, join, basename
+from tempfile import mkstemp, mkdtemp
 from unittest import TestCase, main
 from future.utils.six import StringIO
-from tempfile import mkstemp, mkdtemp
 try:
     # Python 2
     from ConfigParser import NoOptionError
@@ -11,15 +18,12 @@
     # Python 3
     from configparser import NoOptionError
 
-<<<<<<< HEAD
-from qiita_db.commands import make_study_from_cmd, import_preprocessed_data
-=======
-from qiita_db.commands import make_study_from_cmd, load_raw_data_cmd
->>>>>>> 7588f11f
+from qiita_core.util import qiita_test_checker
 from qiita_db.study import StudyPerson
 from qiita_db.user import User
 from qiita_db.util import get_count, check_count, get_db_files_base_dir
-from qiita_core.util import qiita_test_checker
+from qiita_db.commands import (make_study_from_cmd, import_preprocessed_data,
+                               load_raw_data_cmd)
 
 
 @qiita_test_checker()
@@ -46,7 +50,6 @@
 
 
 @qiita_test_checker()
-<<<<<<< HEAD
 class TestImportPreprocessedData(TestCase):
     def setUp(self):
         self.tmpdir = mkdtemp()
@@ -71,7 +74,9 @@
         study_ids = self.conn_handler.execute_fetchall(
             sql, ('1', 'preprocessed_sequence_illumina_params'))
         self.assertEqual(len(study_ids), 2)
-=======
+
+
+@qiita_test_checker()
 class TestLoadRawDataFromCmd(TestCase):
     def setUp(self):
         fd, self.forward_fp = mkstemp(suffix='_forward.fastq.gz')
@@ -110,7 +115,6 @@
         initial_raw_count = get_count('qiita.raw_data')
         initial_fp_count = get_count('qiita.filepath')
         initial_raw_fp_count = get_count('qiita.raw_filepath')
-        initial_study_raw_data_count = get_count('qiita.study_raw_data')
 
         new = load_raw_data_cmd(filepaths, filepath_types, filetype,
                                 study_ids)
@@ -138,7 +142,6 @@
         with self.assertRaises(ValueError):
             load_raw_data_cmd(filepaths, filepath_types[:-1], filetype,
                               study_ids)
->>>>>>> 7588f11f
 
 
 CONFIG_1 = """[required]
