--- conflicted
+++ resolved
@@ -251,8 +251,16 @@
         self.assertEqual(obs.optional_parameters, exp_optional)
 
 
-<<<<<<< HEAD
-class SoftwareTestsReadOnly(TestCase):
+@qiita_test_checker()
+class SoftwareTests(TestCase):
+    def setUp(self):
+        self._clean_up_files = []
+
+    def tearDown(self):
+        for f in self._clean_up_files:
+            if exists(f):
+                remove(f)
+
     def test_from_name_and_version(self):
         obs = qdb.software.Software.from_name_and_version('QIIME', '1.9.1')
         exp = qdb.software.Software(1)
@@ -268,17 +276,6 @@
         # Wrong version
         with self.assertRaises(qdb.exceptions.QiitaDBUnknownIDError):
             qdb.software.Software.from_name_and_version('QIIME', '1.9.0')
-=======
-@qiita_test_checker()
-class SoftwareTests(TestCase):
-    def setUp(self):
-        self._clean_up_files = []
-
-    def tearDown(self):
-        for f in self._clean_up_files:
-            if exists(f):
-                remove(f)
->>>>>>> 7977cfdb
 
     def test_name(self):
         self.assertEqual(qdb.software.Software(1).name, "QIIME")
