-- Insert some users in the system. Passwords are 'password' for all users
INSERT INTO qiita.qiita_user (email, user_level_id, password, name,
	affiliation, address, phone) VALUES
	('test@foo.bar', 4,
	'$2a$12$gnUi8Qg.0tvW243v889BhOBhWLIHyIJjjgaG6dxuRJkUM8nXG9Efe', 'Dude',
	'Nowhere University', '123 fake st, Apt 0, Faketown, CO 80302',
	'111-222-3344'),
	('shared@foo.bar', 4,
	'$2a$12$gnUi8Qg.0tvW243v889BhOBhWLIHyIJjjgaG6dxuRJkUM8nXG9Efe', 'Shared',
	'Nowhere University', '123 fake st, Apt 0, Faketown, CO 80302',
	'111-222-3344'),
	('admin@foo.bar', 4,
	'$2a$12$gnUi8Qg.0tvW243v889BhOBhWLIHyIJjjgaG6dxuRJkUM8nXG9Efe', 'Admin',
	'Owner University', '312 noname st, Apt K, Nonexistantown, CO 80302',
	'222-444-6789');

-- Insert some study persons
INSERT INTO qiita.study_person (name, email, address, phone) VALUES
	('LabDude', 'lab_dude@foo.bar', '123 lab street', NULL),
	('empDude', 'emp_dude@foo.bar', '123 emp street', NULL),
	('PIDude', 'PI_dude@foo.bar', '123 PI street', NULL);

-- Insert a study: EMP 1001
INSERT INTO qiita.study (email, study_status_id, emp_person_id, first_contact,
	funding, timeseries_type_id, lab_person_id, metadata_complete,
	mixs_compliant, most_recent_contact, number_samples_collected,
	number_samples_promised, portal_type_id, principal_investigator_id, reprocess,
	spatial_series, study_title, study_alias, study_description,
	study_abstract, vamps_id) VALUES
	('test@foo.bar', 2, 2, '2014-05-19 16:10', NULL, 1, 1, TRUE, TRUE,
	'2014-05-19 16:11', 27, 27, 2, 3, FALSE, FALSE,
	'Identification of the Microbiomes for Cannabis Soils', 'Cannabis Soils', 'Analysis of the Cannabis Plant Microbiome',
	'This is a preliminary study to examine the microbiota associated with the Cannabis plant. Soils samples from the bulk soil, soil associated with the roots, and the rhizosphere were extracted and the DNA sequenced. Roots from three independent plants of different strains were examined. These roots were obtained November 11, 2011 from plants that had been harvested in the summer. Future studies will attempt to analyze the soils and rhizospheres from the same location at different time points in the plant lifecycle.',
	NULL);

-- Insert study_users (share study 1 with shared user)
INSERT INTO qiita.study_users (study_id, email) VALUES (1, 'shared@foo.bar');

-- Insert an investigation
INSERT INTO qiita.investigation (name, description, contact_person_id) VALUES
	('TestInvestigation', 'An investigation for testing purposes', 3);

-- Insert investigation_study (link study 1 with investigation 1)
INSERT INTO qiita.investigation_study (investigation_id, study_id) VALUES (1, 1);

-- Insert the study experimental factor for study 1
INSERT INTO qiita.study_experimental_factor (study_id, efo_id) VALUES (1, 1);

-- Insert the raw data filepaths for study 1
INSERT INTO qiita.filepath (filepath, filepath_type_id, checksum, checksum_algorithm_id) VALUES ('1_s_G1_L001_sequences.fastq.gz', 1, '852952723', 1), ('1_s_G1_L001_sequences_barcodes.fastq.gz', 2, '852952723', 1), ('2_sequences.fastq.gz', 1, '852952723', 1), ('2_sequences_barcodes.fastq.gz', 2, '852952723', 1);

-- Insert the raw data information for study 1
INSERT INTO qiita.raw_data (filetype_id, submitted_to_insdc) VALUES (2, FALSE), (2, TRUE);

-- Insert (link) the raw data with the raw filepaths
INSERT INTO qiita.raw_filepath (raw_data_id, filepath_id) VALUES (1, 1), (1, 2), (2, 3), (2, 4);

-- Insert (link) the study with the raw data
INSERT INTO qiita.study_raw_data (study_id, raw_data_id) VALUES (1, 1), (1, 2);

-- Add the required_sample_info for study 1
INSERT INTO qiita.required_sample_info (study_id, sample_id, physical_location, has_physical_specimen, has_extracted_data, sample_type, required_sample_info_status_id, collection_timestamp, host_subject_id, description) VALUES
	(1, 'SKB8.640193', 'ANL', TRUE, TRUE, 'ENVO:soil', 4, '2011-11-11 13:00', '1001:M7', 'Cannabis Soil Microbiome'),
	(1, 'SKD8.640184', 'ANL', TRUE, TRUE, 'ENVO:soil', 4, '2011-11-11 13:00', '1001:D9', 'Cannabis Soil Microbiome'),
	(1, 'SKB7.640196', 'ANL', TRUE, TRUE, 'ENVO:soil', 4, '2011-11-11 13:00', '1001:M8', 'Cannabis Soil Microbiome'),
	(1, 'SKM9.640192', 'ANL', TRUE, TRUE, 'ENVO:soil', 4, '2011-11-11 13:00', '1001:B8', 'Cannabis Soil Microbiome'),
	(1, 'SKM4.640180', 'ANL', TRUE, TRUE, 'ENVO:soil', 4, '2011-11-11 13:00', '1001:D2', 'Cannabis Soil Microbiome'),
	(1, 'SKM5.640177', 'ANL', TRUE, TRUE, 'ENVO:soil', 4, '2011-11-11 13:00', '1001:M3', 'Cannabis Soil Microbiome'),
	(1, 'SKB5.640181', 'ANL', TRUE, TRUE, 'ENVO:soil', 4, '2011-11-11 13:00', '1001:M4', 'Cannabis Soil Microbiome'),
	(1, 'SKD6.640190', 'ANL', TRUE, TRUE, 'ENVO:soil', 4, '2011-11-11 13:00', '1001:B9', 'Cannabis Soil Microbiome'),
	(1, 'SKB2.640194', 'ANL', TRUE, TRUE, 'ENVO:soil', 4, '2011-11-11 13:00', '1001:B4', 'Cannabis Soil Microbiome'),
	(1, 'SKD2.640178', 'ANL', TRUE, TRUE, 'ENVO:soil', 4, '2011-11-11 13:00', '1001:B5', 'Cannabis Soil Microbiome'),
	(1, 'SKM7.640188', 'ANL', TRUE, TRUE, 'ENVO:soil', 4, '2011-11-11 13:00', '1001:B6', 'Cannabis Soil Microbiome'),
	(1, 'SKB1.640202', 'ANL', TRUE, TRUE, 'ENVO:soil', 4, '2011-11-11 13:00', '1001:M2', 'Cannabis Soil Microbiome'),
	(1, 'SKD1.640179', 'ANL', TRUE, TRUE, 'ENVO:soil', 4, '2011-11-11 13:00', '1001:M5', 'Cannabis Soil Microbiome'),
	(1, 'SKD3.640198', 'ANL', TRUE, TRUE, 'ENVO:soil', 4, '2011-11-11 13:00', '1001:B1', 'Cannabis Soil Microbiome'),
	(1, 'SKM8.640201', 'ANL', TRUE, TRUE, 'ENVO:soil', 4, '2011-11-11 13:00', '1001:D8', 'Cannabis Soil Microbiome'),
	(1, 'SKM2.640199', 'ANL', TRUE, TRUE, 'ENVO:soil', 4, '2011-11-11 13:00', '1001:D4', 'Cannabis Soil Microbiome'),
	(1, 'SKB9.640200', 'ANL', TRUE, TRUE, 'ENVO:soil', 4, '2011-11-11 13:00', '1001:B3', 'Cannabis Soil Microbiome'),
	(1, 'SKD5.640186', 'ANL', TRUE, TRUE, 'ENVO:soil', 4, '2011-11-11 13:00', '1001:M1', 'Cannabis Soil Microbiome'),
	(1, 'SKM3.640197', 'ANL', TRUE, TRUE, 'ENVO:soil', 4, '2011-11-11 13:00', '1001:B7', 'Cannabis Soil Microbiome'),
	(1, 'SKD9.640182', 'ANL', TRUE, TRUE, 'ENVO:soil', 4, '2011-11-11 13:00', '1001:D3', 'Cannabis Soil Microbiome'),
	(1, 'SKB4.640189', 'ANL', TRUE, TRUE, 'ENVO:soil', 4, '2011-11-11 13:00', '1001:D7', 'Cannabis Soil Microbiome'),
	(1, 'SKD7.640191', 'ANL', TRUE, TRUE, 'ENVO:soil', 4, '2011-11-11 13:00', '1001:D6', 'Cannabis Soil Microbiome'),
	(1, 'SKM6.640187', 'ANL', TRUE, TRUE, 'ENVO:soil', 4, '2011-11-11 13:00', '1001:B2', 'Cannabis Soil Microbiome'),
	(1, 'SKD4.640185', 'ANL', TRUE, TRUE, 'ENVO:soil', 4, '2011-11-11 13:00', '1001:M9', 'Cannabis Soil Microbiome'),
	(1, 'SKB3.640195', 'ANL', TRUE, TRUE, 'ENVO:soil', 4, '2011-11-11 13:00', '1001:M6', 'Cannabis Soil Microbiome'),
	(1, 'SKB6.640176', 'ANL', TRUE, TRUE, 'ENVO:soil', 4, '2011-11-11 13:00', '1001:D5', 'Cannabis Soil Microbiome'),
	(1, 'SKM1.640183', 'ANL', TRUE, TRUE, 'ENVO:soil', 4, '2011-11-11 13:00', '1001:D1', 'Cannabis Soil Microbiome');

-- Add the study sample columns for study 1
INSERT INTO qiita.study_sample_columns (study_id, column_name, column_type) VALUES
	(1, 'sample_id', 'varchar'),
	(1, 'SEASON_ENVIRONMENT', 'varchar'),
	(1, 'ASSIGNED_FROM_GEO', 'varchar'),
	(1, 'TEXTURE', 'varchar'),
	(1, 'TAXON_ID', 'varchar'),
	(1, 'DEPTH', 'float8'),
	(1, 'HOST_TAXID', 'varchar'),
	(1, 'COMMON_NAME', 'varchar'),
	(1, 'WATER_CONTENT_SOIL', 'float8'),
	(1, 'ELEVATION', 'float8'),
	(1, 'TEMP', 'float8'),
	(1, 'TOT_NITRO', 'float8'),
	(1, 'SAMP_SALINITY', 'float8'),
	(1, 'ALTITUDE', 'float8'),
	(1, 'ENV_BIOME', 'varchar'),
	(1, 'COUNTRY', 'varchar'),
	(1, 'PH', 'float8'),
	(1, 'ANONYMIZED_NAME', 'varchar'),
	(1, 'TOT_ORG_CARB', 'float8'),
	(1, 'LONGITUDE', 'float8'),
	(1, 'Description_duplicate', 'varchar'),
	(1, 'ENV_FEATURE', 'varchar'),
	(1, 'LATITUDE', 'float8');

-- Crate the sample_1 dynamic table
CREATE TABLE qiita.sample_1 (
	sample_id				varchar,
	SEASON_ENVIRONMENT		varchar,
	ASSIGNED_FROM_GEO		varchar,
	TEXTURE					varchar,
	TAXON_ID				varchar,
	DEPTH					float8,
	HOST_TAXID				varchar,
	COMMON_NAME				varchar,
	WATER_CONTENT_SOIL		float8,
	ELEVATION				float8,
	TEMP					float8,
	TOT_NITRO				float8,
	SAMP_SALINITY			float8,
	ALTITUDE				float8,
	ENV_BIOME				varchar,
	COUNTRY					varchar,
	PH						float8,
	ANONYMIZED_NAME			varchar,
	TOT_ORG_CARB			float8,
	LONGITUDE				float8,
	Description_duplicate	varchar,
	ENV_FEATURE				varchar,
	LATITUDE				float8,
	CONSTRAINT pk_sample_1 PRIMARY KEY ( sample_id ),
	CONSTRAINT fk_sample_1_sample_id FOREIGN KEY (sample_id) REFERENCES qiita.required_sample_info( sample_id )
);

-- Populates the sample_1 dynamic table
INSERT INTO qiita.sample_1 (sample_id, SEASON_ENVIRONMENT, ASSIGNED_FROM_GEO, TEXTURE, TAXON_ID, DEPTH, HOST_TAXID, COMMON_NAME, WATER_CONTENT_SOIL, ELEVATION, TEMP, TOT_NITRO, SAMP_SALINITY, ALTITUDE, ENV_BIOME, COUNTRY, PH, ANONYMIZED_NAME, TOT_ORG_CARB, LONGITUDE, Description_duplicate, ENV_FEATURE, LATITUDE) VALUES
	('SKM7.640188', 'winter', 'n', '63.1 sand, 17.7 silt, 19.2 clay', '1118232', 0.15, '3483', 'root metagenome', 0.101, 114, 15, 1.3, 7.44, 0, 'ENVO:Temperate grasslands, savannas, and shrubland biome', 'GAZ:United States of America', 6.82, 'SKM7', 3.31, -117.241111, 'Bucu Roots', 'ENVO:plant-associated habitat', 33.193611),
	('SKD9.640182', 'winter', 'n', '66 sand, 16.3 silt, 17.7 clay', '1118232', 0.15, '3483', 'root metagenome', 0.178, 114, 15, 1.51, 7.1, 0, 'ENVO:Temperate grasslands, savannas, and shrubland biome', 'GAZ:United States of America', 6.82, 'SKD9', 4.32, -117.241111, 'Diesel Root', 'ENVO:plant-associated habitat', 33.193611),
	('SKM8.640201', 'winter', 'n', '63.1 sand, 17.7 silt, 19.2 clay', '1118232', 0.15, '3483', 'root metagenome', 0.101, 114, 15, 1.3, 7.44, 0, 'ENVO:Temperate grasslands, savannas, and shrubland biome', 'GAZ:United States of America', 6.82, 'SKM8', 3.31, -117.241111, 'Bucu Roots', 'ENVO:plant-associated habitat', 33.193611),
	('SKB8.640193', 'winter', 'n', '64.6 sand, 17.6 silt, 17.8 clay', '1118232', 0.15, '3483', 'root metagenome', 0.164, 114, 15, 1.41, 7.15, 0, 'ENVO:Temperate grasslands, savannas, and shrubland biome', 'GAZ:United States of America', 6.94, 'SKB8', 5, -117.241111, 'Burmese root', 'ENVO:plant-associated habitat', 33.193611),
	('SKD2.640178', 'winter', 'n', '66 sand, 16.3 silt, 17.7 clay', '410658', 0.15, '3483', 'soil metagenome', 0.178, 114, 15, 1.51, 7.1, 0, 'ENVO:Temperate grasslands, savannas, and shrubland biome', 'GAZ:United States of America', 6.8, 'SKD2', 4.32, -117.241111, 'Diesel bulk', 'ENVO:plant-associated habitat', 33.193611),
	('SKM3.640197', 'winter', 'n', '63.1 sand, 17.7 silt, 19.2 clay', '410658', 0.15, '3483', 'soil metagenome', 0.101, 114, 15, 1.3, 7.44, 0, 'ENVO:Temperate grasslands, savannas, and shrubland biome', 'GAZ:United States of America', 6.82, 'SKM3', 3.31, -117.241111, 'Bucu bulk', 'ENVO:plant-associated habitat', 33.193611),
	('SKM4.640180', 'winter', 'n', '63.1 sand, 17.7 silt, 19.2 clay', '939928', 0.15, '3483', 'rhizosphere metagenome', 0.101, 114, 15, 1.3, 7.44, 0, 'ENVO:Temperate grasslands, savannas, and shrubland biome', 'GAZ:United States of America', 6.82, 'SKM4', 3.31, -117.241111, 'Bucu Rhizo', 'ENVO:plant-associated habitat', 33.193611),
	('SKB9.640200', 'winter', 'n', '64.6 sand, 17.6 silt, 17.8 clay', '1118232', 0.15, '3483', 'root metagenome', 0.164, 114, 15, 1.41, 7.15, 0, 'ENVO:Temperate grasslands, savannas, and shrubland biome', 'GAZ:United States of America', 6.8, 'SKB9', 5, -117.241111, 'Burmese root', 'ENVO:plant-associated habitat', 33.193611),
	('SKB4.640189', 'winter', 'n', '64.6 sand, 17.6 silt, 17.8 clay', '939928', 0.15, '3483', 'rhizosphere metagenome', 0.164, 114, 15, 1.41, 7.15, 0, 'ENVO:Temperate grasslands, savannas, and shrubland biome', 'GAZ:United States of America', 6.94, 'SKB4', 5, -117.241111, 'Burmese Rhizo', 'ENVO:plant-associated habitat', 33.193611),
	('SKB5.640181', 'winter', 'n', '64.6 sand, 17.6 silt, 17.8 clay', '939928', 0.15, '3483', 'rhizosphere metagenome', 0.164, 114, 15, 1.41, 7.15, 0, 'ENVO:Temperate grasslands, savannas, and shrubland biome', 'GAZ:United States of America', 6.94, 'SKB5', 5, -117.241111, 'Burmese Rhizo', 'ENVO:plant-associated habitat', 33.193611),
	('SKB6.640176', 'winter', 'n', '64.6 sand, 17.6 silt, 17.8 clay', '939928', 0.15, '3483', 'rhizosphere metagenome', 0.164, 114, 15, 1.41, 7.15, 0, 'ENVO:Temperate grasslands, savannas, and shrubland biome', 'GAZ:United States of America', 6.94, 'SKB6', 5, -117.241111, 'Burmese Rhizo', 'ENVO:plant-associated habitat', 33.193611),
	('SKM2.640199', 'winter', 'n', '63.1 sand, 17.7 silt, 19.2 clay', '410658', 0.15, '3483', 'soil metagenome', 0.101, 114, 15, 1.3, 7.44, 0, 'ENVO:Temperate grasslands, savannas, and shrubland biome', 'GAZ:United States of America', 6.82, 'SKM2', 3.31, -117.241111, 'Bucu bulk', 'ENVO:plant-associated habitat', 33.193611),
	('SKM5.640177', 'winter', 'n', '63.1 sand, 17.7 silt, 19.2 clay', '939928', 0.15, '3483', 'rhizosphere metagenome', 0.101, 114, 15, 1.3, 7.44, 0, 'ENVO:Temperate grasslands, savannas, and shrubland biome', 'GAZ:United States of America', 6.82, 'SKM5', 3.31, -117.241111, 'Bucu Rhizo', 'ENVO:plant-associated habitat', 33.193611),
	('SKB1.640202', 'winter', 'n', '64.6 sand, 17.6 silt, 17.8 clay', '410658', 0.15, '3483', 'soil metagenome', 0.164, 114, 15, 1.41, 7.15, 0, 'ENVO:Temperate grasslands, savannas, and shrubland biome', 'GAZ:United States of America', 6.94, 'SKB1', 5, -117.241111, 'Burmese bulk', 'ENVO:plant-associated habitat', 33.193611),
	('SKD8.640184', 'winter', 'n', '66 sand, 16.3 silt, 17.7 clay', '1118232', 0.15, '3483', 'root metagenome', 0.178, 114, 15, 1.51, 7.1, 0, 'ENVO:Temperate grasslands, savannas, and shrubland biome', 'GAZ:United States of America', 6.8, 'SKD8', 4.32, -117.241111, 'Diesel Root', 'ENVO:plant-associated habitat', 33.193611),
	('SKD4.640185', 'winter', 'n', '66 sand, 16.3 silt, 17.7 clay', '939928', 0.15, '3483', 'rhizosphere metagenome', 0.178, 114, 15, 1.51, 7.1, 0, 'ENVO:Temperate grasslands, savannas, and shrubland biome', 'GAZ:United States of America', 6.8, 'SKD4', 4.32, -117.241111, 'Diesel Rhizo', 'ENVO:plant-associated habitat', 33.193611),
	('SKB3.640195', 'winter', 'n', '64.6 sand, 17.6 silt, 17.8 clay', '410658', 0.15, '3483', 'soil metagenome', 0.164, 114, 15, 1.41, 7.15, 0, 'ENVO:Temperate grasslands, savannas, and shrubland biome', 'GAZ:United States of America', 6.94, 'SKB3', 5, -117.241111, 'Burmese bulk', 'ENVO:plant-associated habitat', 33.193611),
	('SKM1.640183', 'winter', 'n', '63.1 sand, 17.7 silt, 19.2 clay', '410658', 0.15, '3483', 'soil metagenome', 0.101, 114, 15, 1.3, 7.44, 0, 'ENVO:Temperate grasslands, savannas, and shrubland biome', 'GAZ:United States of America', 6.82, 'SKM1', 3.31, -117.241111, 'Bucu bulk', 'ENVO:plant-associated habitat', 33.193611),
	('SKB7.640196', 'winter', 'n', '64.6 sand, 17.6 silt, 17.8 clay', '1118232', 0.15, '3483', 'root metagenome', 0.164, 114, 15, 1.41, 7.15, 0, 'ENVO:Temperate grasslands, savannas, and shrubland biome', 'GAZ:United States of America', 6.94, 'SKB7', 5, -117.241111, 'Burmese root', 'ENVO:plant-associated habitat', 33.193611),
	('SKD3.640198', 'winter', 'n', '66 sand, 16.3 silt, 17.7 clay', '410658', 0.15, '3483', 'soil metagenome', 0.178, 114, 15, 1.51, 7.1, 0, 'ENVO:Temperate grasslands, savannas, and shrubland biome', 'GAZ:United States of America', 6.8, 'SKD3', 4.32, -117.241111, 'Diesel bulk', 'ENVO:plant-associated habitat', 33.193611),
	('SKD7.640191', 'winter', 'n', '66 sand, 16.3 silt, 17.7 clay', '1118232', 0.15, '3483', 'root metagenome', 0.178, 114, 15, 1.51, 7.1, 0, 'ENVO:Temperate grasslands, savannas, and shrubland biome', 'GAZ:United States of America', 6.8, 'SKD7', 4.32, -117.241111, 'Diesel Root', 'ENVO:plant-associated habitat', 33.193611),
	('SKD6.640190', 'winter', 'n', '66 sand, 16.3 silt, 17.7 clay', '939928', 0.15, '3483', 'rhizosphere metagenome', 0.178, 114, 15, 1.51, 7.1, 0, 'ENVO:Temperate grasslands, savannas, and shrubland biome', 'GAZ:United States of America', 6.8, 'SKD6', 4.32, -117.241111, 'Diesel Rhizo', 'ENVO:plant-associated habitat', 33.193611),
	('SKB2.640194', 'winter', 'n', '64.6 sand, 17.6 silt, 17.8 clay', '410658', 0.15, '3483', 'soil metagenome', 0.164, 114, 15, 1.41, 7.15, 0, 'ENVO:Temperate grasslands, savannas, and shrubland biome', 'GAZ:United States of America', 6.94, 'SKB2', 5, -117.241111, 'Burmese bulk', 'ENVO:plant-associated habitat', 33.193611),
	('SKM9.640192', 'winter', 'n', '63.1 sand, 17.7 silt, 19.2 clay', '1118232', 0.15, '3483', 'root metagenome', 0.101, 114, 15, 1.3, 7.44, 0, 'ENVO:Temperate grasslands, savannas, and shrubland biome', 'GAZ:United States of America', 6.82, 'SKM9', 3.31, -117.241111, 'Bucu Roots', 'ENVO:plant-associated habitat', 33.193611),
	('SKM6.640187', 'winter', 'n', '63.1 sand, 17.7 silt, 19.2 clay', '939928', 0.15, '3483', 'rhizosphere metagenome', 0.101, 114, 15, 1.3, 7.44, 0, 'ENVO:Temperate grasslands, savannas, and shrubland biome', 'GAZ:United States of America', 6.82, 'SKM6', 3.31, -117.241111, 'Bucu Rhizo', 'ENVO:plant-associated habitat', 33.193611),
	('SKD5.640186', 'winter', 'n', '66 sand, 16.3 silt, 17.7 clay', '939928', 0.15, '3483', 'rhizosphere metagenome', 0.178, 114, 15, 1.51, 7.1, 0, 'ENVO:Temperate grasslands, savannas, and shrubland biome', 'GAZ:United States of America', 6.8, 'SKD5', 4.32, -117.241111, 'Diesel Rhizo', 'ENVO:plant-associated habitat', 33.193611),
	('SKD1.640179', 'winter', 'n', '66 sand, 16.3 silt, 17.7 clay', '410658', 0.15, '3483', 'soil metagenome', 0.178, 114, 15, 1.51, 7.1, 0, 'ENVO:Temperate grasslands, savannas, and shrubland biome', 'GAZ:United States of America', 6.8, 'SKD1', 4.32, -117.241111, 'Diesel bulk', 'ENVO:plant-associated habitat', 33.193611);

-- Add the common prep info for study 1
INSERT INTO qiita.common_prep_info (raw_data_id, sample_id, center_name, center_project_name, ebi_submission_accession, ebi_study_accession, emp_status_id, data_type_id) VALUES
	(1, 'SKB8.640193', 'ANL', NULL, NULL, NULL, 1, 2),
	(1, 'SKD8.640184', 'ANL', NULL, NULL, NULL, 1, 2),
	(1, 'SKB7.640196', 'ANL', NULL, NULL, NULL, 1, 2),
	(1, 'SKM9.640192', 'ANL', NULL, NULL, NULL, 1, 2),
	(1, 'SKM4.640180', 'ANL', NULL, NULL, NULL, 1, 2),
	(1, 'SKM5.640177', 'ANL', NULL, NULL, NULL, 1, 2),
	(1, 'SKB5.640181', 'ANL', NULL, NULL, NULL, 1, 2),
	(1, 'SKD6.640190', 'ANL', NULL, NULL, NULL, 1, 2),
	(1, 'SKB2.640194', 'ANL', NULL, NULL, NULL, 1, 2),
	(1, 'SKD2.640178', 'ANL', NULL, NULL, NULL, 1, 2),
	(1, 'SKM7.640188', 'ANL', NULL, NULL, NULL, 1, 2),
	(1, 'SKB1.640202', 'ANL', NULL, NULL, NULL, 1, 2),
	(1, 'SKD1.640179', 'ANL', NULL, NULL, NULL, 1, 2),
	(1, 'SKD3.640198', 'ANL', NULL, NULL, NULL, 1, 2),
	(1, 'SKM8.640201', 'ANL', NULL, NULL, NULL, 1, 2),
	(1, 'SKM2.640199', 'ANL', NULL, NULL, NULL, 1, 2),
	(1, 'SKB9.640200', 'ANL', NULL, NULL, NULL, 1, 2),
	(1, 'SKD5.640186', 'ANL', NULL, NULL, NULL, 1, 2),
	(1, 'SKM3.640197', 'ANL', NULL, NULL, NULL, 1, 2),
	(1, 'SKD9.640182', 'ANL', NULL, NULL, NULL, 1, 2),
	(1, 'SKB4.640189', 'ANL', NULL, NULL, NULL, 1, 2),
	(1, 'SKD7.640191', 'ANL', NULL, NULL, NULL, 1, 2),
	(1, 'SKM6.640187', 'ANL', NULL, NULL, NULL, 1, 2),
	(1, 'SKD4.640185', 'ANL', NULL, NULL, NULL, 1, 2),
	(1, 'SKB3.640195', 'ANL', NULL, NULL, NULL, 1, 2),
	(1, 'SKB6.640176', 'ANL', NULL, NULL, NULL, 1, 2),
	(1, 'SKM1.640183', 'ANL', NULL, NULL, NULL, 1, 2);

-- Add raw data prep columns
INSERT INTO qiita.raw_data_prep_columns (raw_data_id, column_name, column_type) VALUES
	(1, 'sample_id', 'varchar'),
	(1, 'BarcodeSequence', 'varchar'),
	(1, 'LIBRARY_CONSTRUCTION_PROTOCOL', 'varchar'),
	(1, 'LinkerPrimerSequence', 'varchar'),
	(1, 'TARGET_SUBFRAGMENT', 'varchar'),
	(1, 'target_gene', 'varchar'),
	(1, 'RUN_CENTER', 'varchar'),
	(1, 'RUN_PREFIX', 'varchar'),
	(1, 'RUN_DATE', 'varchar'),
	(1, 'EXPERIMENT_CENTER', 'varchar'),
	(1, 'EXPERIMENT_DESIGN_DESCRIPTION', 'varchar'),
	(1, 'EXPERIMENT_TITLE', 'varchar'),
	(1, 'PLATFORM', 'varchar'),
	(1, 'SAMP_SIZE', 'varchar'),
	(1, 'SEQUENCING_METH', 'varchar'),
	(1, 'illumina_technology', 'varchar'),
	(1, 'SAMPLE_CENTER', 'varchar'),
	(1, 'pcr_primers', 'varchar'),
	(1, 'STUDY_CENTER', 'varchar');

-- Crate the prep_1 dynamic table
CREATE TABLE qiita.prep_1 (
	sample_id						varchar,
	BarcodeSequence					varchar,
	LIBRARY_CONSTRUCTION_PROTOCOL	varchar,
	LinkerPrimerSequence			varchar,
	TARGET_SUBFRAGMENT				varchar,
	target_gene						varchar,
	RUN_CENTER						varchar,
	RUN_PREFIX						varchar,
	RUN_DATE						varchar,
	EXPERIMENT_CENTER				varchar,
	EXPERIMENT_DESIGN_DESCRIPTION	varchar,
	EXPERIMENT_TITLE				varchar,
	PLATFORM						varchar,
	SAMP_SIZE						varchar,
	SEQUENCING_METH					varchar,
	illumina_technology				varchar,
	SAMPLE_CENTER					varchar,
	pcr_primers						varchar,
	STUDY_CENTER					varchar,
	CONSTRAINT pk_prep_1 PRIMARY KEY ( sample_id ),
	CONSTRAINT fk_prep_1_sample_id FOREIGN KEY (sample_id) REFERENCES qiita.required_sample_info( sample_id )
);

-- Populates the prep_1 dynamic table
INSERT INTO qiita.prep_1 (sample_id, BarcodeSequence, LIBRARY_CONSTRUCTION_PROTOCOL, LinkerPrimerSequence, TARGET_SUBFRAGMENT, target_gene, RUN_CENTER, RUN_PREFIX, RUN_DATE, EXPERIMENT_CENTER, EXPERIMENT_DESIGN_DESCRIPTION, EXPERIMENT_TITLE, PLATFORM, SAMP_SIZE, SEQUENCING_METH, illumina_technology, SAMPLE_CENTER, pcr_primers, STUDY_CENTER) VALUES
	('SKB1.640202', 'GTCCGCAAGTTA', 'This analysis was done as in Caporaso et al 2011 Genome research. The PCR primers (F515/R806) were developed against the V4 region of the 16S rRNA (both bacteria and archaea), which we determined would yield optimal community clustering with reads of this length using a procedure similar to that of ref. 15. [For reference, this primer pair amplifies the region 533_786 in the Escherichia coli strain 83972 sequence (greengenes accession no. prokMSA_id:470367).] The reverse PCR primer is barcoded with a 12-base error-correcting Golay code to facilitate multiplexing of up to Ê1,500 samples per lane, and both PCR primers contain sequencer adapter regions.', 'GTGCCAGCMGCCGCGGTAA', 'V4', '16S rRNA', 'ANL', 's_G1_L001_sequences', '8/1/12', 'ANL', 'micro biome of soil and rhizosphere of cannabis plants from CA', 'Cannabis Soil Microbiome', 'Illumina', '.25,g', 'Sequencing by synthesis', 'MiSeq', 'ANL', 'FWD:GTGCCAGCMGCCGCGGTAA; REV:GGACTACHVGGGTWTCTAAT', 'CCME'),
	('SKB2.640194', 'CGTAGAGCTCTC', 'This analysis was done as in Caporaso et al 2011 Genome research. The PCR primers (F515/R806) were developed against the V4 region of the 16S rRNA (both bacteria and archaea), which we determined would yield optimal community clustering with reads of this length using a procedure similar to that of ref. 15. [For reference, this primer pair amplifies the region 533_786 in the Escherichia coli strain 83972 sequence (greengenes accession no. prokMSA_id:470367).] The reverse PCR primer is barcoded with a 12-base error-correcting Golay code to facilitate multiplexing of up to Ê1,500 samples per lane, and both PCR primers contain sequencer adapter regions.', 'GTGCCAGCMGCCGCGGTAA', 'V4', '16S rRNA', 'ANL', 's_G1_L001_sequences', '8/1/12', 'ANL', 'micro biome of soil and rhizosphere of cannabis plants from CA', 'Cannabis Soil Microbiome', 'Illumina', '.25,g', 'Sequencing by synthesis', 'MiSeq', 'ANL', 'FWD:GTGCCAGCMGCCGCGGTAA; REV:GGACTACHVGGGTWTCTAAT', 'CCME'),
	('SKB3.640195', 'CCTCTGAGAGCT', 'This analysis was done as in Caporaso et al 2011 Genome research. The PCR primers (F515/R806) were developed against the V4 region of the 16S rRNA (both bacteria and archaea), which we determined would yield optimal community clustering with reads of this length using a procedure similar to that of ref. 15. [For reference, this primer pair amplifies the region 533_786 in the Escherichia coli strain 83972 sequence (greengenes accession no. prokMSA_id:470367).] The reverse PCR primer is barcoded with a 12-base error-correcting Golay code to facilitate multiplexing of up to Ê1,500 samples per lane, and both PCR primers contain sequencer adapter regions.', 'GTGCCAGCMGCCGCGGTAA', 'V4', '16S rRNA', 'ANL', 's_G1_L001_sequences', '8/1/12', 'ANL', 'micro biome of soil and rhizosphere of cannabis plants from CA', 'Cannabis Soil Microbiome', 'Illumina', '.25,g', 'Sequencing by synthesis', 'MiSeq', 'ANL', 'FWD:GTGCCAGCMGCCGCGGTAA; REV:GGACTACHVGGGTWTCTAAT', 'CCME'),
	('SKB4.640189', 'CCTCGATGCAGT', 'This analysis was done as in Caporaso et al 2011 Genome research. The PCR primers (F515/R806) were developed against the V4 region of the 16S rRNA (both bacteria and archaea), which we determined would yield optimal community clustering with reads of this length using a procedure similar to that of ref. 15. [For reference, this primer pair amplifies the region 533_786 in the Escherichia coli strain 83972 sequence (greengenes accession no. prokMSA_id:470367).] The reverse PCR primer is barcoded with a 12-base error-correcting Golay code to facilitate multiplexing of up to Ê1,500 samples per lane, and both PCR primers contain sequencer adapter regions.', 'GTGCCAGCMGCCGCGGTAA', 'V4', '16S rRNA', 'ANL', 's_G1_L001_sequences', '8/1/12', 'ANL', 'micro biome of soil and rhizosphere of cannabis plants from CA', 'Cannabis Soil Microbiome', 'Illumina', '.25,g', 'Sequencing by synthesis', 'MiSeq', 'ANL', 'FWD:GTGCCAGCMGCCGCGGTAA; REV:GGACTACHVGGGTWTCTAAT', 'CCME'),
	('SKB5.640181', 'GCGGACTATTCA', 'This analysis was done as in Caporaso et al 2011 Genome research. The PCR primers (F515/R806) were developed against the V4 region of the 16S rRNA (both bacteria and archaea), which we determined would yield optimal community clustering with reads of this length using a procedure similar to that of ref. 15. [For reference, this primer pair amplifies the region 533_786 in the Escherichia coli strain 83972 sequence (greengenes accession no. prokMSA_id:470367).] The reverse PCR primer is barcoded with a 12-base error-correcting Golay code to facilitate multiplexing of up to Ê1,500 samples per lane, and both PCR primers contain sequencer adapter regions.', 'GTGCCAGCMGCCGCGGTAA', 'V4', '16S rRNA', 'ANL', 's_G1_L001_sequences', '8/1/12', 'ANL', 'micro biome of soil and rhizosphere of cannabis plants from CA', 'Cannabis Soil Microbiome', 'Illumina', '.25,g', 'Sequencing by synthesis', 'MiSeq', 'ANL', 'FWD:GTGCCAGCMGCCGCGGTAA; REV:GGACTACHVGGGTWTCTAAT', 'CCME'),
	('SKB6.640176', 'CGTGCACAATTG', 'This analysis was done as in Caporaso et al 2011 Genome research. The PCR primers (F515/R806) were developed against the V4 region of the 16S rRNA (both bacteria and archaea), which we determined would yield optimal community clustering with reads of this length using a procedure similar to that of ref. 15. [For reference, this primer pair amplifies the region 533_786 in the Escherichia coli strain 83972 sequence (greengenes accession no. prokMSA_id:470367).] The reverse PCR primer is barcoded with a 12-base error-correcting Golay code to facilitate multiplexing of up to Ê1,500 samples per lane, and both PCR primers contain sequencer adapter regions.', 'GTGCCAGCMGCCGCGGTAA', 'V4', '16S rRNA', 'ANL', 's_G1_L001_sequences', '8/1/12', 'ANL', 'micro biome of soil and rhizosphere of cannabis plants from CA', 'Cannabis Soil Microbiome', 'Illumina', '.25,g', 'Sequencing by synthesis', 'MiSeq', 'ANL', 'FWD:GTGCCAGCMGCCGCGGTAA; REV:GGACTACHVGGGTWTCTAAT', 'CCME'),
	('SKB7.640196', 'CGGCCTAAGTTC', 'This analysis was done as in Caporaso et al 2011 Genome research. The PCR primers (F515/R806) were developed against the V4 region of the 16S rRNA (both bacteria and archaea), which we determined would yield optimal community clustering with reads of this length using a procedure similar to that of ref. 15. [For reference, this primer pair amplifies the region 533_786 in the Escherichia coli strain 83972 sequence (greengenes accession no. prokMSA_id:470367).] The reverse PCR primer is barcoded with a 12-base error-correcting Golay code to facilitate multiplexing of up to Ê1,500 samples per lane, and both PCR primers contain sequencer adapter regions.', 'GTGCCAGCMGCCGCGGTAA', 'V4', '16S rRNA', 'ANL', 's_G1_L001_sequences', '8/1/12', 'ANL', 'micro biome of soil and rhizosphere of cannabis plants from CA', 'Cannabis Soil Microbiome', 'Illumina', '.25,g', 'Sequencing by synthesis', 'MiSeq', 'ANL', 'FWD:GTGCCAGCMGCCGCGGTAA; REV:GGACTACHVGGGTWTCTAAT', 'CCME'),
	('SKB8.640193', 'AGCGCTCACATC', 'This analysis was done as in Caporaso et al 2011 Genome research. The PCR primers (F515/R806) were developed against the V4 region of the 16S rRNA (both bacteria and archaea), which we determined would yield optimal community clustering with reads of this length using a procedure similar to that of ref. 15. [For reference, this primer pair amplifies the region 533_786 in the Escherichia coli strain 83972 sequence (greengenes accession no. prokMSA_id:470367).] The reverse PCR primer is barcoded with a 12-base error-correcting Golay code to facilitate multiplexing of up to Ê1,500 samples per lane, and both PCR primers contain sequencer adapter regions.', 'GTGCCAGCMGCCGCGGTAA', 'V4', '16S rRNA', 'ANL', 's_G1_L001_sequences', '8/1/12', 'ANL', 'micro biome of soil and rhizosphere of cannabis plants from CA', 'Cannabis Soil Microbiome', 'Illumina', '.25,g', 'Sequencing by synthesis', 'MiSeq', 'ANL', 'FWD:GTGCCAGCMGCCGCGGTAA; REV:GGACTACHVGGGTWTCTAAT', 'CCME'),
	('SKB9.640200', 'TGGTTATGGCAC', 'This analysis was done as in Caporaso et al 2011 Genome research. The PCR primers (F515/R806) were developed against the V4 region of the 16S rRNA (both bacteria and archaea), which we determined would yield optimal community clustering with reads of this length using a procedure similar to that of ref. 15. [For reference, this primer pair amplifies the region 533_786 in the Escherichia coli strain 83972 sequence (greengenes accession no. prokMSA_id:470367).] The reverse PCR primer is barcoded with a 12-base error-correcting Golay code to facilitate multiplexing of up to Ê1,500 samples per lane, and both PCR primers contain sequencer adapter regions.', 'GTGCCAGCMGCCGCGGTAA', 'V4', '16S rRNA', 'ANL', 's_G1_L001_sequences', '8/1/12', 'ANL', 'micro biome of soil and rhizosphere of cannabis plants from CA', 'Cannabis Soil Microbiome', 'Illumina', '.25,g', 'Sequencing by synthesis', 'MiSeq', 'ANL', 'FWD:GTGCCAGCMGCCGCGGTAA; REV:GGACTACHVGGGTWTCTAAT', 'CCME'),
	('SKD1.640179', 'CGAGGTTCTGAT', 'This analysis was done as in Caporaso et al 2011 Genome research. The PCR primers (F515/R806) were developed against the V4 region of the 16S rRNA (both bacteria and archaea), which we determined would yield optimal community clustering with reads of this length using a procedure similar to that of ref. 15. [For reference, this primer pair amplifies the region 533_786 in the Escherichia coli strain 83972 sequence (greengenes accession no. prokMSA_id:470367).] The reverse PCR primer is barcoded with a 12-base error-correcting Golay code to facilitate multiplexing of up to Ê1,500 samples per lane, and both PCR primers contain sequencer adapter regions.', 'GTGCCAGCMGCCGCGGTAA', 'V4', '16S rRNA', 'ANL', 's_G1_L001_sequences', '8/1/12', 'ANL', 'micro biome of soil and rhizosphere of cannabis plants from CA', 'Cannabis Soil Microbiome', 'Illumina', '.25,g', 'Sequencing by synthesis', 'MiSeq', 'ANL', 'FWD:GTGCCAGCMGCCGCGGTAA; REV:GGACTACHVGGGTWTCTAAT', 'CCME'),
	('SKD2.640178', 'AACTCCTGTGGA', 'This analysis was done as in Caporaso et al 2011 Genome research. The PCR primers (F515/R806) were developed against the V4 region of the 16S rRNA (both bacteria and archaea), which we determined would yield optimal community clustering with reads of this length using a procedure similar to that of ref. 15. [For reference, this primer pair amplifies the region 533_786 in the Escherichia coli strain 83972 sequence (greengenes accession no. prokMSA_id:470367).] The reverse PCR primer is barcoded with a 12-base error-correcting Golay code to facilitate multiplexing of up to Ê1,500 samples per lane, and both PCR primers contain sequencer adapter regions.', 'GTGCCAGCMGCCGCGGTAA', 'V4', '16S rRNA', 'ANL', 's_G1_L001_sequences', '8/1/12', 'ANL', 'micro biome of soil and rhizosphere of cannabis plants from CA', 'Cannabis Soil Microbiome', 'Illumina', '.25,g', 'Sequencing by synthesis', 'MiSeq', 'ANL', 'FWD:GTGCCAGCMGCCGCGGTAA; REV:GGACTACHVGGGTWTCTAAT', 'CCME'),
	('SKD3.640198', 'TAATGGTCGTAG', 'This analysis was done as in Caporaso et al 2011 Genome research. The PCR primers (F515/R806) were developed against the V4 region of the 16S rRNA (both bacteria and archaea), which we determined would yield optimal community clustering with reads of this length using a procedure similar to that of ref. 15. [For reference, this primer pair amplifies the region 533_786 in the Escherichia coli strain 83972 sequence (greengenes accession no. prokMSA_id:470367).] The reverse PCR primer is barcoded with a 12-base error-correcting Golay code to facilitate multiplexing of up to Ê1,500 samples per lane, and both PCR primers contain sequencer adapter regions.', 'GTGCCAGCMGCCGCGGTAA', 'V4', '16S rRNA', 'ANL', 's_G1_L001_sequences', '8/1/12', 'ANL', 'micro biome of soil and rhizosphere of cannabis plants from CA', 'Cannabis Soil Microbiome', 'Illumina', '.25,g', 'Sequencing by synthesis', 'MiSeq', 'ANL', 'FWD:GTGCCAGCMGCCGCGGTAA; REV:GGACTACHVGGGTWTCTAAT', 'CCME'),
	('SKD4.640185', 'TTGCACCGTCGA', 'This analysis was done as in Caporaso et al 2011 Genome research. The PCR primers (F515/R806) were developed against the V4 region of the 16S rRNA (both bacteria and archaea), which we determined would yield optimal community clustering with reads of this length using a procedure similar to that of ref. 15. [For reference, this primer pair amplifies the region 533_786 in the Escherichia coli strain 83972 sequence (greengenes accession no. prokMSA_id:470367).] The reverse PCR primer is barcoded with a 12-base error-correcting Golay code to facilitate multiplexing of up to Ê1,500 samples per lane, and both PCR primers contain sequencer adapter regions.', 'GTGCCAGCMGCCGCGGTAA', 'V4', '16S rRNA', 'ANL', 's_G1_L001_sequences', '8/1/12', 'ANL', 'micro biome of soil and rhizosphere of cannabis plants from CA', 'Cannabis Soil Microbiome', 'Illumina', '.25,g', 'Sequencing by synthesis', 'MiSeq', 'ANL', 'FWD:GTGCCAGCMGCCGCGGTAA; REV:GGACTACHVGGGTWTCTAAT', 'CCME'),
	('SKD5.640186', 'TGCTACAGACGT', 'This analysis was done as in Caporaso et al 2011 Genome research. The PCR primers (F515/R806) were developed against the V4 region of the 16S rRNA (both bacteria and archaea), which we determined would yield optimal community clustering with reads of this length using a procedure similar to that of ref. 15. [For reference, this primer pair amplifies the region 533_786 in the Escherichia coli strain 83972 sequence (greengenes accession no. prokMSA_id:470367).] The reverse PCR primer is barcoded with a 12-base error-correcting Golay code to facilitate multiplexing of up to Ê1,500 samples per lane, and both PCR primers contain sequencer adapter regions.', 'GTGCCAGCMGCCGCGGTAA', 'V4', '16S rRNA', 'ANL', 's_G1_L001_sequences', '8/1/12', 'ANL', 'micro biome of soil and rhizosphere of cannabis plants from CA', 'Cannabis Soil Microbiome', 'Illumina', '.25,g', 'Sequencing by synthesis', 'MiSeq', 'ANL', 'FWD:GTGCCAGCMGCCGCGGTAA; REV:GGACTACHVGGGTWTCTAAT', 'CCME'),
	('SKD6.640190', 'ATGGCCTGACTA', 'This analysis was done as in Caporaso et al 2011 Genome research. The PCR primers (F515/R806) were developed against the V4 region of the 16S rRNA (both bacteria and archaea), which we determined would yield optimal community clustering with reads of this length using a procedure similar to that of ref. 15. [For reference, this primer pair amplifies the region 533_786 in the Escherichia coli strain 83972 sequence (greengenes accession no. prokMSA_id:470367).] The reverse PCR primer is barcoded with a 12-base error-correcting Golay code to facilitate multiplexing of up to Ê1,500 samples per lane, and both PCR primers contain sequencer adapter regions.', 'GTGCCAGCMGCCGCGGTAA', 'V4', '16S rRNA', 'ANL', 's_G1_L001_sequences', '8/1/12', 'ANL', 'micro biome of soil and rhizosphere of cannabis plants from CA', 'Cannabis Soil Microbiome', 'Illumina', '.25,g', 'Sequencing by synthesis', 'MiSeq', 'ANL', 'FWD:GTGCCAGCMGCCGCGGTAA; REV:GGACTACHVGGGTWTCTAAT', 'CCME'),
	('SKD7.640191', 'ACGCACATACAA', 'This analysis was done as in Caporaso et al 2011 Genome research. The PCR primers (F515/R806) were developed against the V4 region of the 16S rRNA (both bacteria and archaea), which we determined would yield optimal community clustering with reads of this length using a procedure similar to that of ref. 15. [For reference, this primer pair amplifies the region 533_786 in the Escherichia coli strain 83972 sequence (greengenes accession no. prokMSA_id:470367).] The reverse PCR primer is barcoded with a 12-base error-correcting Golay code to facilitate multiplexing of up to Ê1,500 samples per lane, and both PCR primers contain sequencer adapter regions.', 'GTGCCAGCMGCCGCGGTAA', 'V4', '16S rRNA', 'ANL', 's_G1_L001_sequences', '8/1/12', 'ANL', 'micro biome of soil and rhizosphere of cannabis plants from CA', 'Cannabis Soil Microbiome', 'Illumina', '.25,g', 'Sequencing by synthesis', 'MiSeq', 'ANL', 'FWD:GTGCCAGCMGCCGCGGTAA; REV:GGACTACHVGGGTWTCTAAT', 'CCME'),
	('SKD8.640184', 'TGAGTGGTCTGT', 'This analysis was done as in Caporaso et al 2011 Genome research. The PCR primers (F515/R806) were developed against the V4 region of the 16S rRNA (both bacteria and archaea), which we determined would yield optimal community clustering with reads of this length using a procedure similar to that of ref. 15. [For reference, this primer pair amplifies the region 533_786 in the Escherichia coli strain 83972 sequence (greengenes accession no. prokMSA_id:470367).] The reverse PCR primer is barcoded with a 12-base error-correcting Golay code to facilitate multiplexing of up to Ê1,500 samples per lane, and both PCR primers contain sequencer adapter regions.', 'GTGCCAGCMGCCGCGGTAA', 'V4', '16S rRNA', 'ANL', 's_G1_L001_sequences', '8/1/12', 'ANL', 'micro biome of soil and rhizosphere of cannabis plants from CA', 'Cannabis Soil Microbiome', 'Illumina', '.25,g', 'Sequencing by synthesis', 'MiSeq', 'ANL', 'FWD:GTGCCAGCMGCCGCGGTAA; REV:GGACTACHVGGGTWTCTAAT', 'CCME'),
	('SKD9.640182', 'GATAGCACTCGT', 'This analysis was done as in Caporaso et al 2011 Genome research. The PCR primers (F515/R806) were developed against the V4 region of the 16S rRNA (both bacteria and archaea), which we determined would yield optimal community clustering with reads of this length using a procedure similar to that of ref. 15. [For reference, this primer pair amplifies the region 533_786 in the Escherichia coli strain 83972 sequence (greengenes accession no. prokMSA_id:470367).] The reverse PCR primer is barcoded with a 12-base error-correcting Golay code to facilitate multiplexing of up to Ê1,500 samples per lane, and both PCR primers contain sequencer adapter regions.', 'GTGCCAGCMGCCGCGGTAA', 'V4', '16S rRNA', 'ANL', 's_G1_L001_sequences', '8/1/12', 'ANL', 'micro biome of soil and rhizosphere of cannabis plants from CA', 'Cannabis Soil Microbiome', 'Illumina', '.25,g', 'Sequencing by synthesis', 'MiSeq', 'ANL', 'FWD:GTGCCAGCMGCCGCGGTAA; REV:GGACTACHVGGGTWTCTAAT', 'CCME'),
	('SKM1.640183', 'TAGCGCGAACTT', 'This analysis was done as in Caporaso et al 2011 Genome research. The PCR primers (F515/R806) were developed against the V4 region of the 16S rRNA (both bacteria and archaea), which we determined would yield optimal community clustering with reads of this length using a procedure similar to that of ref. 15. [For reference, this primer pair amplifies the region 533_786 in the Escherichia coli strain 83972 sequence (greengenes accession no. prokMSA_id:470367).] The reverse PCR primer is barcoded with a 12-base error-correcting Golay code to facilitate multiplexing of up to Ê1,500 samples per lane, and both PCR primers contain sequencer adapter regions.', 'GTGCCAGCMGCCGCGGTAA', 'V4', '16S rRNA', 'ANL', 's_G1_L001_sequences', '8/1/12', 'ANL', 'micro biome of soil and rhizosphere of cannabis plants from CA', 'Cannabis Soil Microbiome', 'Illumina', '.25,g', 'Sequencing by synthesis', 'MiSeq', 'ANL', 'FWD:GTGCCAGCMGCCGCGGTAA; REV:GGACTACHVGGGTWTCTAAT', 'CCME'),
	('SKM2.640199', 'CATACACGCACC', 'This analysis was done as in Caporaso et al 2011 Genome research. The PCR primers (F515/R806) were developed against the V4 region of the 16S rRNA (both bacteria and archaea), which we determined would yield optimal community clustering with reads of this length using a procedure similar to that of ref. 15. [For reference, this primer pair amplifies the region 533_786 in the Escherichia coli strain 83972 sequence (greengenes accession no. prokMSA_id:470367).] The reverse PCR primer is barcoded with a 12-base error-correcting Golay code to facilitate multiplexing of up to Ê1,500 samples per lane, and both PCR primers contain sequencer adapter regions.', 'GTGCCAGCMGCCGCGGTAA', 'V4', '16S rRNA', 'ANL', 's_G1_L001_sequences', '8/1/12', 'ANL', 'micro biome of soil and rhizosphere of cannabis plants from CA', 'Cannabis Soil Microbiome', 'Illumina', '.25,g', 'Sequencing by synthesis', 'MiSeq', 'ANL', 'FWD:GTGCCAGCMGCCGCGGTAA; REV:GGACTACHVGGGTWTCTAAT', 'CCME'),
	('SKM3.640197', 'ACCTCAGTCAAG', 'This analysis was done as in Caporaso et al 2011 Genome research. The PCR primers (F515/R806) were developed against the V4 region of the 16S rRNA (both bacteria and archaea), which we determined would yield optimal community clustering with reads of this length using a procedure similar to that of ref. 15. [For reference, this primer pair amplifies the region 533_786 in the Escherichia coli strain 83972 sequence (greengenes accession no. prokMSA_id:470367).] The reverse PCR primer is barcoded with a 12-base error-correcting Golay code to facilitate multiplexing of up to Ê1,500 samples per lane, and both PCR primers contain sequencer adapter regions.', 'GTGCCAGCMGCCGCGGTAA', 'V4', '16S rRNA', 'ANL', 's_G1_L001_sequences', '8/1/12', 'ANL', 'micro biome of soil and rhizosphere of cannabis plants from CA', 'Cannabis Soil Microbiome', 'Illumina', '.25,g', 'Sequencing by synthesis', 'MiSeq', 'ANL', 'FWD:GTGCCAGCMGCCGCGGTAA; REV:GGACTACHVGGGTWTCTAAT', 'CCME'),
	('SKM4.640180', 'TCGACCAAACAC', 'This analysis was done as in Caporaso et al 2011 Genome research. The PCR primers (F515/R806) were developed against the V4 region of the 16S rRNA (both bacteria and archaea), which we determined would yield optimal community clustering with reads of this length using a procedure similar to that of ref. 15. [For reference, this primer pair amplifies the region 533_786 in the Escherichia coli strain 83972 sequence (greengenes accession no. prokMSA_id:470367).] The reverse PCR primer is barcoded with a 12-base error-correcting Golay code to facilitate multiplexing of up to Ê1,500 samples per lane, and both PCR primers contain sequencer adapter regions.', 'GTGCCAGCMGCCGCGGTAA', 'V4', '16S rRNA', 'ANL', 's_G1_L001_sequences', '8/1/12', 'ANL', 'micro biome of soil and rhizosphere of cannabis plants from CA', 'Cannabis Soil Microbiome', 'Illumina', '.25,g', 'Sequencing by synthesis', 'MiSeq', 'ANL', 'FWD:GTGCCAGCMGCCGCGGTAA; REV:GGACTACHVGGGTWTCTAAT', 'CCME'),
	('SKM5.640177', 'CCACCCAGTAAC', 'This analysis was done as in Caporaso et al 2011 Genome research. The PCR primers (F515/R806) were developed against the V4 region of the 16S rRNA (both bacteria and archaea), which we determined would yield optimal community clustering with reads of this length using a procedure similar to that of ref. 15. [For reference, this primer pair amplifies the region 533_786 in the Escherichia coli strain 83972 sequence (greengenes accession no. prokMSA_id:470367).] The reverse PCR primer is barcoded with a 12-base error-correcting Golay code to facilitate multiplexing of up to Ê1,500 samples per lane, and both PCR primers contain sequencer adapter regions.', 'GTGCCAGCMGCCGCGGTAA', 'V4', '16S rRNA', 'ANL', 's_G1_L001_sequences', '8/1/12', 'ANL', 'micro biome of soil and rhizosphere of cannabis plants from CA', 'Cannabis Soil Microbiome', 'Illumina', '.25,g', 'Sequencing by synthesis', 'MiSeq', 'ANL', 'FWD:GTGCCAGCMGCCGCGGTAA; REV:GGACTACHVGGGTWTCTAAT', 'CCME'),
	('SKM6.640187', 'ATATCGCGATGA', 'This analysis was done as in Caporaso et al 2011 Genome research. The PCR primers (F515/R806) were developed against the V4 region of the 16S rRNA (both bacteria and archaea), which we determined would yield optimal community clustering with reads of this length using a procedure similar to that of ref. 15. [For reference, this primer pair amplifies the region 533_786 in the Escherichia coli strain 83972 sequence (greengenes accession no. prokMSA_id:470367).] The reverse PCR primer is barcoded with a 12-base error-correcting Golay code to facilitate multiplexing of up to Ê1,500 samples per lane, and both PCR primers contain sequencer adapter regions.', 'GTGCCAGCMGCCGCGGTAA', 'V4', '16S rRNA', 'ANL', 's_G1_L001_sequences', '8/1/12', 'ANL', 'micro biome of soil and rhizosphere of cannabis plants from CA', 'Cannabis Soil Microbiome', 'Illumina', '.25,g', 'Sequencing by synthesis', 'MiSeq', 'ANL', 'FWD:GTGCCAGCMGCCGCGGTAA; REV:GGACTACHVGGGTWTCTAAT', 'CCME'),
	('SKM7.640188', 'CGCCGGTAATCT', 'This analysis was done as in Caporaso et al 2011 Genome research. The PCR primers (F515/R806) were developed against the V4 region of the 16S rRNA (both bacteria and archaea), which we determined would yield optimal community clustering with reads of this length using a procedure similar to that of ref. 15. [For reference, this primer pair amplifies the region 533_786 in the Escherichia coli strain 83972 sequence (greengenes accession no. prokMSA_id:470367).] The reverse PCR primer is barcoded with a 12-base error-correcting Golay code to facilitate multiplexing of up to Ê1,500 samples per lane, and both PCR primers contain sequencer adapter regions.', 'GTGCCAGCMGCCGCGGTAA', 'V4', '16S rRNA', 'ANL', 's_G1_L001_sequences', '8/1/12', 'ANL', 'micro biome of soil and rhizosphere of cannabis plants from CA', 'Cannabis Soil Microbiome', 'Illumina', '.25,g', 'Sequencing by synthesis', 'MiSeq', 'ANL', 'FWD:GTGCCAGCMGCCGCGGTAA; REV:GGACTACHVGGGTWTCTAAT', 'CCME'),
	('SKM8.640201', 'CCGATGCCTTGA', 'This analysis was done as in Caporaso et al 2011 Genome research. The PCR primers (F515/R806) were developed against the V4 region of the 16S rRNA (both bacteria and archaea), which we determined would yield optimal community clustering with reads of this length using a procedure similar to that of ref. 15. [For reference, this primer pair amplifies the region 533_786 in the Escherichia coli strain 83972 sequence (greengenes accession no. prokMSA_id:470367).] The reverse PCR primer is barcoded with a 12-base error-correcting Golay code to facilitate multiplexing of up to Ê1,500 samples per lane, and both PCR primers contain sequencer adapter regions.', 'GTGCCAGCMGCCGCGGTAA', 'V4', '16S rRNA', 'ANL', 's_G1_L001_sequences', '8/1/12', 'ANL', 'micro biome of soil and rhizosphere of cannabis plants from CA', 'Cannabis Soil Microbiome', 'Illumina', '.25,g', 'Sequencing by synthesis', 'MiSeq', 'ANL', 'FWD:GTGCCAGCMGCCGCGGTAA; REV:GGACTACHVGGGTWTCTAAT', 'CCME'),
	('SKM9.640192', 'AGCAGGCACGAA', 'This analysis was done as in Caporaso et al 2011 Genome research. The PCR primers (F515/R806) were developed against the V4 region of the 16S rRNA (both bacteria and archaea), which we determined would yield optimal community clustering with reads of this length using a procedure similar to that of ref. 15. [For reference, this primer pair amplifies the region 533_786 in the Escherichia coli strain 83972 sequence (greengenes accession no. prokMSA_id:470367).] The reverse PCR primer is barcoded with a 12-base error-correcting Golay code to facilitate multiplexing of up to Ê1,500 samples per lane, and both PCR primers contain sequencer adapter regions.', 'GTGCCAGCMGCCGCGGTAA', 'V4', '16S rRNA', 'ANL', 's_G1_L001_sequences', '8/1/12', 'ANL', 'micro biome of soil and rhizosphere of cannabis plants from CA', 'Cannabis Soil Microbiome', 'Illumina', '.25,g', 'Sequencing by synthesis', 'MiSeq', 'ANL', 'FWD:GTGCCAGCMGCCGCGGTAA; REV:GGACTACHVGGGTWTCTAAT', 'CCME');

-- Insert preprocessed information for raw data 1
INSERT INTO qiita.preprocessed_data (raw_data_id, preprocessed_params_table, preprocessed_params_id) VALUES (1, 'preprocessed_sequence_illumina_params', 1), (1, 'preprocessed_sequence_illumina_params', 2);

-- Insert (link) preprocessed information to study 1
INSERT INTO qiita.study_preprocessed_data (preprocessed_data_id, study_id) VALUES (1, 1), (2, 1);

-- Insert the preprocessed filepath for raw data 1
INSERT INTO qiita.filepath (filepath, filepath_type_id, checksum, checksum_algorithm_id) VALUES ('1_seqs.fna', 4, '852952723', 1), ('1_seqs.qual', 5, '852952723', 1);

-- Insert (link) the preprocessed data with the preprocessed filepaths
INSERT INTO qiita.preprocessed_filepath (preprocessed_data_id, filepath_id) VALUES (1, 5), (1, 6);

-- Insert the preprocessed illumina params used for raw data 1
INSERT INTO qiita.preprocessed_sequence_illumina_params (trim_length) VALUES (151), (100);

-- Insert processed information for study 0 and processed data 1
INSERT INTO qiita.processed_data (preprocessed_data_id, processed_params_table, processed_params_id, processed_date) VALUES (1, 'processed_params_uclust', 1, 'Mon Oct 1 09:30:27 2012');

-- Populate the reference table
INSERT INTO qiita.reference (reference_name, reference_version, sequence_filepath, taxonomy_filepath, tree_filepath) VALUES ('GreenGenes', '4feb2011', 'gg_97_otus_4feb2011.fasta', 'greengenes_tax.txt', 'gg_97_otus_4feb2011.tre');

-- Insert the processed params uclust used for preprocessed data 1
INSERT INTO qiita.processed_params_uclust (similarity, enable_rev_strand_match, suppress_new_clusters, reference_id) VALUES (0.97, TRUE, TRUE, 1);

-- Insert the biom table filepath for processed data 1
INSERT INTO qiita.filepath (filepath, filepath_type_id, checksum, checksum_algorithm_id) VALUES ('1_study_1001_closed_reference_otu_table.biom', 6, '852952723', 1);

-- Insert (link) the processed data with the processed filepath
<<<<<<< HEAD
INSERT INTO qiita.processed_filepath (processed_data_id, filepath_id) VALUES (1, 5);

-- Insert filepath for job results files
INSERT INTO qiita.filepath (filepath, filepath_type_id, checksum, checksum_algorithm_id) VALUES ('job1result.txt', 1, '852952723', 1), ('job2result.txt', 1, '852952723', 1);

-- Insert jobs
INSERT INTO qiita.job (data_type_id, job_status_id, command_id, options) VALUES (1, 3, 1, 'options1'), (1, 3, 2, 'options2');

-- Insert Analysis
INSERT INTO qiita.analysis (email, name, description, analysis_status_id, pmid) VALUES ('test@foo.bar', 'SomeAnalysis', 'A test analysis', 4, '121112');

-- Attach jobs to analysis
INSERT INTO qiita.analysis_job (analysis_id, job_id) VALUES (1, 1), (1, 2);

-- Attach filepath to analysis
INSERT INTO qiita.analysis_filepath (analysis_id, filepath_id) VALUES (1, 7);

-- Attach samples to analysis
INSERT INTO qiita.analysis_sample (analysis_id, processed_data_id, sample_id) VALUES (1,1,'SKB8.640193'), (1,1,'SKD8.640184'), (1,1,'SKB7.640196'), (1,1,'SKM9.640192'), (1,1,'SKM4.640180');

--Share analysis with shared user
INSERT INTO qiita.analysis_users (analysis_id, email) VALUES (1, 'shared@foo.bar');

-- Add job results
INSERT INTO qiita.job_results_filepath (job_id, filepath_id) VALUES (1, 8), (2, 9);
=======
INSERT INTO qiita.processed_filepath (processed_data_id, filepath_id) VALUES (1, 7);
>>>>>>> f28d31f4
<|MERGE_RESOLUTION|>--- conflicted
+++ resolved
@@ -308,8 +308,7 @@
 INSERT INTO qiita.filepath (filepath, filepath_type_id, checksum, checksum_algorithm_id) VALUES ('1_study_1001_closed_reference_otu_table.biom', 6, '852952723', 1);
 
 -- Insert (link) the processed data with the processed filepath
-<<<<<<< HEAD
-INSERT INTO qiita.processed_filepath (processed_data_id, filepath_id) VALUES (1, 5);
+INSERT INTO qiita.processed_filepath (processed_data_id, filepath_id) VALUES (1, 7);
 
 -- Insert filepath for job results files
 INSERT INTO qiita.filepath (filepath, filepath_type_id, checksum, checksum_algorithm_id) VALUES ('job1result.txt', 1, '852952723', 1), ('job2result.txt', 1, '852952723', 1);
@@ -333,7 +332,4 @@
 INSERT INTO qiita.analysis_users (analysis_id, email) VALUES (1, 'shared@foo.bar');
 
 -- Add job results
-INSERT INTO qiita.job_results_filepath (job_id, filepath_id) VALUES (1, 8), (2, 9);
-=======
-INSERT INTO qiita.processed_filepath (processed_data_id, filepath_id) VALUES (1, 7);
->>>>>>> f28d31f4
+INSERT INTO qiita.job_results_filepath (job_id, filepath_id) VALUES (1, 8), (2, 9);