--- conflicted
+++ resolved
@@ -391,7 +391,10 @@
 INSERT INTO qiita.term (term_id, ontology_id, term, identifier, definition, namespace, is_obsolete, is_root_term, is_leaf) VALUES (2052508986, 999999999, E'Pooled Clone Sequencing', E'ENA:0000072', NULL, NULL, NULL, NULL, NULL);
 INSERT INTO qiita.term (term_id, ontology_id, term, identifier, definition, namespace, is_obsolete, is_root_term, is_leaf) VALUES (2052508987, 999999999, E'Other', E'ENA:0000069', NULL, NULL, NULL, NULL, NULL);
 
-<<<<<<< HEAD
+-- Create the new sample_template_filepath
+INSERT INTO qiita.filepath (filepath, filepath_type_id, checksum, checksum_algorithm_id, data_directory_id) VALUES ('1_19700101-000000.txt', 14, '852952723', 1, 9);
+INSERT INTO qiita.sample_template_filepath VALUES (1, 16);
+
 -- Insert storage conditions
 INSERT INTO qiita.storage_conditions (temperature, todo_fields) VALUES (-80, '20% glycerol in mega medium');
 
@@ -401,8 +404,4 @@
 -- Insert a strain
 INSERT INTO qiita.strain (unofficial_name, sample_id, isolation_date, isolation_description, storage_conditions_id, culture_collection_name) VALUES 
 	('Bacteroides thetaiotaomicron VPI-5482, B. theta VPI-5482', '1.SKB1.640202', '2011-11-11 13:00', 'A description of how the sample was isolated', 1, 'ATCC');
-=======
--- Create the new sample_template_filepath
-INSERT INTO qiita.filepath (filepath, filepath_type_id, checksum, checksum_algorithm_id, data_directory_id) VALUES ('1_19700101-000000.txt', 14, '852952723', 1, 9);
-INSERT INTO qiita.sample_template_filepath VALUES (1, 16);
->>>>>>> e1f1ace6
+	