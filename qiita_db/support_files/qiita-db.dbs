<?xml version="1.0" encoding="UTF-8" ?>
<project name="qiita" id="Project669804" database="PostgreSQL" >
	<comment>Qiita-DB layout</comment>
	<schema name="qiita" schemaname="qiita" >
		<table name="analysis" >
<<<<<<< HEAD
			<comment>hHolds analysis information</comment>
=======
			<comment>Holds analysis information</comment>
>>>>>>> 09097556
			<column name="analysis_id" type="bigserial" jt="-5" mandatory="y" >
				<comment><![CDATA[Unique identifier for analysis]]></comment>
			</column>
			<column name="email" type="varchar" jt="12" mandatory="y" >
				<comment><![CDATA[Email for user who owns the analysis]]></comment>
			</column>
			<column name="name" type="varchar" jt="12" mandatory="y" >
				<comment><![CDATA[Name of the analysis]]></comment>
			</column>
			<column name="description" type="varchar" jt="12" mandatory="y" />
			<column name="analysis_status_id" type="bigint" jt="-5" mandatory="y" />
			<column name="pmid" type="varchar" jt="12" >
				<comment><![CDATA[PMID of paper from the analysis]]></comment>
			</column>
			<column name="timestamp" type="timestamptz" jt="93" >
				<defo>current_timestamp</defo>
			</column>
			<column name="dflt" type="bool" jt="-7" mandatory="y" >
				<defo>false</defo>
			</column>
			<column name="portal_type_id" type="bigint" jt="-5" mandatory="y" />
			<index name="pk_analysis" unique="PRIMARY_KEY" >
				<column name="analysis_id" />
			</index>
			<index name="idx_analysis_email" unique="NORMAL" >
				<column name="email" />
			</index>
			<index name="idx_analysis_status_id" unique="NORMAL" >
				<column name="analysis_status_id" />
			</index>
			<index name="idx_analysis" unique="NORMAL" >
				<column name="portal_type_id" />
			</index>
			<fk name="fk_analysis_user" to_schema="qiita" to_table="qiita_user" >
				<fk_column name="email" pk="email" />
			</fk>
			<fk name="fk_analysis_analysis_status" to_schema="qiita" to_table="analysis_status" >
				<fk_column name="analysis_status_id" pk="analysis_status_id" />
			</fk>
			<fk name="fk_analysis" to_schema="qiita" to_table="portal_type" >
				<fk_column name="portal_type_id" pk="portal_type_id" />
			</fk>
		</table>
		<table name="analysis_chain" >
			<comment>Keeps track of the chain of analysis edits. Tracks what previous analysis a given analysis came from.If a given analysis is not in child_id, it is the root of the chain. </comment>
			<column name="parent_id" type="bigint" jt="-5" mandatory="y" />
			<column name="child_id" type="bigint" jt="-5" mandatory="y" />
			<index name="idx_analysis_chain" unique="NORMAL" >
				<column name="parent_id" />
			</index>
			<index name="idx_analysis_chain_0" unique="NORMAL" >
				<column name="child_id" />
			</index>
			<index name="idx_analysis_chain_1" unique="PRIMARY_KEY" >
				<column name="parent_id" />
				<column name="child_id" />
			</index>
			<fk name="fk_analysis_chain" to_schema="qiita" to_table="analysis" >
				<fk_column name="parent_id" pk="analysis_id" />
			</fk>
			<fk name="fk_analysis_chain_0" to_schema="qiita" to_table="analysis" >
				<fk_column name="child_id" pk="analysis_id" />
			</fk>
		</table>
		<table name="analysis_filepath" >
			<comment>Stores link between analysis and the data file used for the analysis.</comment>
			<column name="analysis_id" type="bigint" jt="-5" mandatory="y" />
			<column name="filepath_id" type="bigint" jt="-5" mandatory="y" />
			<column name="data_type_id" type="bigint" jt="-5" />
			<index name="idx_analysis_filepath" unique="NORMAL" >
				<column name="analysis_id" />
			</index>
			<index name="idx_analysis_filepath_0" unique="NORMAL" >
				<column name="filepath_id" />
			</index>
			<index name="idx_analysis_filepath_1" unique="PRIMARY_KEY" >
				<column name="analysis_id" />
				<column name="filepath_id" />
			</index>
			<index name="idx_analysis_filepath_2" unique="NORMAL" >
				<column name="data_type_id" />
			</index>
			<fk name="fk_analysis_filepath" to_schema="qiita" to_table="analysis" >
				<fk_column name="analysis_id" pk="analysis_id" />
			</fk>
			<fk name="fk_analysis_filepath_0" to_schema="qiita" to_table="filepath" >
				<fk_column name="filepath_id" pk="filepath_id" />
			</fk>
			<fk name="fk_analysis_filepath_1" to_schema="qiita" to_table="data_type" >
				<fk_column name="data_type_id" pk="data_type_id" />
			</fk>
		</table>
		<table name="analysis_job" >
			<comment>Holds information for a one-to-many relation of analysis to the jobs in it</comment>
			<column name="analysis_id" type="bigint" jt="-5" mandatory="y" >
				<comment><![CDATA[Id of the analysis]]></comment>
			</column>
			<column name="job_id" type="bigint" jt="-5" mandatory="y" >
				<comment><![CDATA[Id for a job that is part of the analysis]]></comment>
			</column>
			<index name="idx_analysis_jobs" unique="PRIMARY_KEY" >
				<column name="analysis_id" />
				<column name="job_id" />
			</index>
			<index name="idx_analysis_job" unique="NORMAL" >
				<column name="analysis_id" />
			</index>
			<index name="idx_analysis_job_0" unique="NORMAL" >
				<column name="job_id" />
			</index>
			<fk name="fk_analysis_job_analysis" to_schema="qiita" to_table="analysis" delete_action="cascade" update_action="cascade" >
				<fk_column name="analysis_id" pk="analysis_id" />
			</fk>
			<fk name="fk_analysis_job_job" to_schema="qiita" to_table="job" >
				<fk_column name="job_id" pk="job_id" />
			</fk>
		</table>
		<table name="analysis_portal" >
			<comment>Controls what analyses are visible on what portals</comment>
			<column name="analysis_id" type="bigint" jt="-5" mandatory="y" />
			<column name="portal_type_id" type="bigint" jt="-5" mandatory="y" />
			<index name="idx_analysis_portal" unique="NORMAL" >
				<column name="analysis_id" />
			</index>
			<index name="idx_analysis_portal_0" unique="NORMAL" >
				<column name="portal_type_id" />
			</index>
			<fk name="fk_analysis_portal" to_schema="qiita" to_table="analysis" >
				<fk_column name="analysis_id" pk="analysis_id" />
			</fk>
			<fk name="fk_analysis_portal_0" to_schema="qiita" to_table="portal_type" >
				<fk_column name="portal_type_id" pk="portal_type_id" />
			</fk>
		</table>
		<table name="analysis_sample" >
			<column name="analysis_id" type="bigint" jt="-5" mandatory="y" />
			<column name="artifact_id" type="bigint" jt="-5" mandatory="y" />
			<column name="sample_id" type="varchar" jt="12" mandatory="y" />
			<index name="idx_analysis_sample" unique="NORMAL" >
				<column name="analysis_id" />
			</index>
			<index name="idx_analysis_sample_0" unique="NORMAL" >
				<column name="artifact_id" />
			</index>
			<index name="idx_analysis_sample_1" unique="NORMAL" >
				<column name="sample_id" />
			</index>
			<index name="pk_analysis_sample" unique="PRIMARY_KEY" >
				<column name="analysis_id" />
				<column name="artifact_id" />
				<column name="sample_id" />
			</index>
			<fk name="fk_analysis_sample_analysis" to_schema="qiita" to_table="analysis" >
				<fk_column name="analysis_id" pk="analysis_id" />
			</fk>
			<fk name="fk_analysis_sample" to_schema="qiita" to_table="study_sample" >
				<fk_column name="sample_id" pk="sample_id" />
			</fk>
			<fk name="fk_analysis_sample_artifact" to_schema="qiita" to_table="artifact" >
				<fk_column name="artifact_id" pk="artifact_id" />
			</fk>
		</table>
		<table name="analysis_status" >
			<column name="analysis_status_id" type="bigserial" jt="-5" mandatory="y" />
			<column name="status" type="varchar" jt="12" mandatory="y" />
			<index name="pk_analysis_status" unique="PRIMARY_KEY" >
				<column name="analysis_status_id" />
			</index>
			<index name="idx_analysis_status" unique="UNIQUE" >
				<column name="status" />
			</index>
		</table>
		<table name="analysis_users" >
			<comment>Links analyses to the users they are shared with</comment>
			<column name="analysis_id" type="bigint" jt="-5" mandatory="y" />
			<column name="email" type="varchar" jt="12" mandatory="y" />
			<index name="idx_analysis_users" unique="PRIMARY_KEY" >
				<column name="analysis_id" />
				<column name="email" />
			</index>
			<index name="idx_analysis_users_analysis" unique="NORMAL" >
				<column name="analysis_id" />
			</index>
			<index name="idx_analysis_users_email" unique="NORMAL" >
				<column name="email" />
			</index>
			<fk name="fk_analysis_users_analysis" to_schema="qiita" to_table="analysis" delete_action="cascade" update_action="cascade" >
				<fk_column name="analysis_id" pk="analysis_id" />
			</fk>
			<fk name="fk_analysis_users_user" to_schema="qiita" to_table="qiita_user" delete_action="cascade" update_action="cascade" >
				<fk_column name="email" pk="email" />
			</fk>
		</table>
		<table name="analysis_workflow" >
			<comment>Stores what step in_production analyses are on.</comment>
			<column name="analysis_id" type="bigint" jt="-5" mandatory="y" />
			<column name="step" type="integer" jt="4" mandatory="y" />
			<index name="pk_analysis_workflow" unique="PRIMARY_KEY" >
				<column name="analysis_id" />
			</index>
			<fk name="fk_analysis_workflow" to_schema="qiita" to_table="analysis" >
				<fk_column name="analysis_id" pk="analysis_id" />
			</fk>
		</table>
		<table name="artifact" >
			<comment>Represents data in the system</comment>
			<column name="artifact_id" type="bigserial" jt="-5" mandatory="y" />
			<column name="name" type="varchar" length="35" jt="12" mandatory="y" />
			<column name="generated_timestamp" type="timestamp" jt="93" mandatory="y" />
			<column name="command_id" type="bigint" jt="-5" />
			<column name="command_parameters" type="varchar" jt="12" >
				<comment><![CDATA[Varchar in dbschema but is JSON in the postgresDB]]></comment>
			</column>
			<column name="visibility_id" type="bigint" jt="-5" mandatory="y" >
				<comment><![CDATA[If the artifact is sandbox, awaiting_for_approval, private or public]]></comment>
			</column>
			<column name="artifact_type_id" type="integer" jt="4" />
			<column name="data_type_id" type="bigint" jt="-5" mandatory="y" />
			<column name="can_be_submitted_to_ebi" type="bool" jt="-7" mandatory="y" >
				<defo>&#039;FALSE&#039;</defo>
			</column>
			<column name="can_be_submitted_to_vamps" type="bool" jt="-7" mandatory="y" >
				<defo>&#039;FALSE&#039;</defo>
			</column>
			<column name="submitted_to_vamps" type="bool" jt="-7" mandatory="y" >
				<defo>&#039;FALSE&#039;</defo>
			</column>
			<index name="pk_artifact" unique="PRIMARY_KEY" >
				<column name="artifact_id" />
			</index>
			<index name="idx_artifact_0" unique="NORMAL" >
				<column name="visibility_id" />
			</index>
			<index name="idx_artifact_1" unique="NORMAL" >
				<column name="artifact_type_id" />
			</index>
			<index name="idx_artifact" unique="NORMAL" >
				<column name="command_id" />
			</index>
			<index name="idx_artifact_2" unique="NORMAL" >
				<column name="data_type_id" />
			</index>
			<fk name="fk_artifact_visibility" to_schema="qiita" to_table="visibility" >
				<fk_column name="visibility_id" pk="visibility_id" />
			</fk>
			<fk name="fk_artifact_filetype" to_schema="qiita" to_table="artifact_type" >
				<fk_column name="artifact_type_id" pk="artifact_type_id" />
			</fk>
			<fk name="fk_artifact_soft_command" to_schema="qiita" to_table="software_command" >
				<fk_column name="command_id" pk="command_id" />
			</fk>
			<fk name="fk_artifact_data_type" to_schema="qiita" to_table="data_type" >
				<fk_column name="data_type_id" pk="data_type_id" />
			</fk>
		</table>
		<table name="artifact_filepath" >
			<column name="artifact_id" type="bigint" jt="-5" mandatory="y" />
			<column name="filepath_id" type="bigint" jt="-5" mandatory="y" />
			<index name="idx_artifact_filepath" unique="PRIMARY_KEY" >
				<column name="artifact_id" />
				<column name="filepath_id" />
			</index>
			<index name="idx_artifact_filepath" unique="NORMAL" >
				<column name="artifact_id" />
			</index>
			<index name="idx_artifact_filepath" unique="NORMAL" >
				<column name="filepath_id" />
			</index>
			<fk name="fk_artifact_filepath_artifact" to_schema="qiita" to_table="artifact" >
				<fk_column name="artifact_id" pk="artifact_id" />
			</fk>
			<fk name="fk_artifact_filepath_filepath" to_schema="qiita" to_table="filepath" >
				<fk_column name="filepath_id" pk="filepath_id" />
			</fk>
		</table>
		<table name="artifact_processing_job" >
			<column name="artifact_id" type="bigint" jt="-5" mandatory="y" />
			<column name="processing_job_id" type="bigint" jt="-5" mandatory="y" />
			<index name="idx_artifact_processing_job" unique="PRIMARY_KEY" >
				<column name="artifact_id" />
				<column name="processing_job_id" />
			</index>
			<index name="idx_artifact_processing_job" unique="NORMAL" >
				<column name="artifact_id" />
			</index>
			<index name="idx_artifact_processing_job" unique="NORMAL" >
				<column name="processing_job_id" />
			</index>
			<fk name="fk_artifact_processing_job" to_schema="qiita" to_table="artifact" >
				<fk_column name="artifact_id" pk="artifact_id" />
			</fk>
			<fk name="fk_artifact_processing_job_0" to_schema="qiita" to_table="processing_job" >
				<fk_column name="processing_job_id" pk="processing_job_id" />
			</fk>
		</table>
		<table name="artifact_type" >
			<comment>Type of artifact</comment>
			<column name="artifact_type_id" type="bigserial" jt="-5" mandatory="y" />
			<column name="artifact_type" type="varchar" jt="12" mandatory="y" />
			<column name="description" type="varchar" jt="12" mandatory="y" />
			<index name="pk_filetype" unique="PRIMARY_KEY" >
				<column name="artifact_type_id" />
			</index>
			<index name="idx_filetype" unique="UNIQUE" >
				<column name="artifact_type" />
			</index>
		</table>
		<table name="checksum_algorithm" >
			<column name="checksum_algorithm_id" type="bigserial" jt="-5" mandatory="y" />
			<column name="name" type="varchar" jt="12" mandatory="y" />
			<index name="pk_checksum_algorithm" unique="PRIMARY_KEY" >
				<column name="checksum_algorithm_id" />
			</index>
			<index name="idx_checksum_algorithm" unique="UNIQUE" >
				<column name="name" />
			</index>
		</table>
		<table name="collection" >
			<comment>Tracks a group of analyses and important jobs for an overarching goal.</comment>
			<column name="collection_id" type="bigserial" jt="-5" mandatory="y" />
			<column name="email" type="varchar" jt="12" mandatory="y" />
			<column name="name" type="varchar" length="100" jt="12" mandatory="y" />
			<column name="description" type="varchar" jt="12" />
			<column name="collection_status_id" type="bigint" jt="-5" mandatory="y" >
				<defo>1</defo>
			</column>
			<index name="pk_collection" unique="PRIMARY_KEY" >
				<column name="collection_id" />
			</index>
			<index name="idx_collection" unique="NORMAL" >
				<column name="email" />
			</index>
			<index name="idx_collection_0" unique="NORMAL" >
				<column name="collection_status_id" />
			</index>
			<fk name="fk_collection" to_schema="qiita" to_table="qiita_user" >
				<fk_column name="email" pk="email" />
			</fk>
			<fk name="fk_collection_0" to_schema="qiita" to_table="collection_status" >
				<fk_column name="collection_status_id" pk="collection_status_id" />
			</fk>
		</table>
		<table name="collection_analysis" >
			<comment>Matches collection to analyses as one to many.</comment>
			<column name="collection_id" type="bigint" jt="-5" mandatory="y" />
			<column name="analysis_id" type="bigint" jt="-5" mandatory="y" />
			<index name="idx_collection_analysis" unique="PRIMARY_KEY" >
				<column name="collection_id" />
				<column name="analysis_id" />
			</index>
			<index name="idx_collection_analysis_0" unique="NORMAL" >
				<column name="collection_id" />
			</index>
			<index name="idx_collection_analysis_1" unique="NORMAL" >
				<column name="analysis_id" />
			</index>
			<fk name="fk_collection_analysis" to_schema="qiita" to_table="collection" >
				<fk_column name="collection_id" pk="collection_id" />
			</fk>
			<fk name="fk_collection_analysis_0" to_schema="qiita" to_table="analysis" >
				<fk_column name="analysis_id" pk="analysis_id" />
			</fk>
		</table>
		<table name="collection_job" >
			<comment>Matches collection important jobs as one to many.</comment>
			<column name="collection_id" type="bigint" jt="-5" mandatory="y" />
			<column name="job_id" type="bigint" jt="-5" mandatory="y" />
			<index name="idx_collection_job" unique="NORMAL" >
				<column name="collection_id" />
			</index>
			<index name="idx_collection_job_0" unique="NORMAL" >
				<column name="job_id" />
			</index>
			<index name="idx_collection_job_1" unique="PRIMARY_KEY" >
				<column name="collection_id" />
				<column name="job_id" />
			</index>
			<fk name="fk_collection_job" to_schema="qiita" to_table="collection" >
				<fk_column name="collection_id" pk="collection_id" />
			</fk>
			<fk name="fk_collection_job_0" to_schema="qiita" to_table="job" >
				<fk_column name="job_id" pk="job_id" />
			</fk>
		</table>
		<table name="collection_status" >
			<column name="collection_status_id" type="bigserial" length="1" jt="-5" mandatory="y" />
			<column name="status" type="varchar" length="1" jt="12" mandatory="y" />
			<index name="pk_collection_status" unique="PRIMARY_KEY" >
				<column name="collection_status_id" />
			</index>
		</table>
		<table name="collection_users" >
			<comment>Allows sharing of a collection</comment>
			<column name="collection_id" type="bigint" jt="-5" mandatory="y" />
			<column name="email" type="varchar" jt="12" mandatory="y" />
			<index name="idx_collection_user" unique="PRIMARY_KEY" >
				<column name="collection_id" />
				<column name="email" />
			</index>
			<index name="idx_collection_user_0" unique="NORMAL" >
				<column name="collection_id" />
			</index>
			<index name="idx_collection_user_1" unique="NORMAL" >
				<column name="email" />
			</index>
			<fk name="fk_collection_user" to_schema="qiita" to_table="collection" >
				<fk_column name="collection_id" pk="collection_id" />
			</fk>
			<fk name="fk_collection_user_email" to_schema="qiita" to_table="qiita_user" >
				<fk_column name="email" pk="email" />
			</fk>
		</table>
		<table name="column_controlled_vocabularies" >
			<comment>Table relates a column with a controlled vocabulary.</comment>
			<column name="controlled_vocab_id" type="bigserial" jt="-5" mandatory="y" />
			<column name="column_name" type="varchar" jt="12" mandatory="y" />
			<index name="idx_column_controlled_vocabularies" unique="PRIMARY_KEY" >
				<column name="controlled_vocab_id" />
				<column name="column_name" />
			</index>
			<index name="idx_column_controlled_vocabularies_0" unique="NORMAL" >
				<column name="column_name" />
			</index>
			<index name="idx_column_controlled_vocabularies_1" unique="NORMAL" >
				<column name="controlled_vocab_id" />
			</index>
			<fk name="fk_column_controlled_vocabularies" to_schema="qiita" to_table="mixs_field_description" >
				<fk_column name="column_name" pk="column_name" />
			</fk>
			<fk name="fk_column_controlled_vocab2" to_schema="qiita" to_table="controlled_vocab" >
				<fk_column name="controlled_vocab_id" pk="controlled_vocab_id" />
			</fk>
		</table>
		<table name="column_ontology" >
			<comment>This table relates a column with an ontology.</comment>
			<column name="column_name" type="varchar" jt="12" mandatory="y" />
			<column name="ontology_short_name" type="varchar" jt="12" mandatory="y" />
			<column name="bioportal_id" type="integer" jt="4" mandatory="y" />
			<column name="ontology_branch_id" type="varchar" jt="12" />
			<index name="idx_column_ontology" unique="PRIMARY_KEY" >
				<column name="column_name" />
				<column name="ontology_short_name" />
			</index>
			<index name="idx_column_ontology_0" unique="NORMAL" >
				<column name="column_name" />
			</index>
			<fk name="fk_column_ontology" to_schema="qiita" to_table="mixs_field_description" >
				<fk_column name="column_name" pk="column_name" />
			</fk>
		</table>
		<table name="command" >
			<comment>Available commands for jobs</comment>
			<column name="command_id" type="bigserial" jt="-5" mandatory="y" >
				<comment><![CDATA[Unique identifier for function]]></comment>
			</column>
			<column name="name" type="varchar" jt="12" mandatory="y" />
			<column name="command" type="varchar" jt="12" mandatory="y" >
				<comment><![CDATA[What command to call to run this function]]></comment>
			</column>
			<column name="input" type="varchar" jt="12" mandatory="y" >
				<comment><![CDATA[JSON of input options for the command]]></comment>
			</column>
			<column name="required" type="varchar" jt="12" mandatory="y" >
				<comment><![CDATA[JSON of required options for the command]]></comment>
			</column>
			<column name="optional" type="varchar" jt="12" mandatory="y" >
				<comment><![CDATA[JSON of optional options for command]]></comment>
			</column>
			<column name="output" type="varchar" jt="12" mandatory="y" >
				<comment><![CDATA[JSON of output options for the command]]></comment>
			</column>
			<index name="pk_command" unique="PRIMARY_KEY" >
				<column name="command_id" />
			</index>
		</table>
		<table name="command_data_type" >
			<column name="command_id" type="bigint" jt="-5" mandatory="y" />
			<column name="data_type_id" type="bigint" jt="-5" mandatory="y" />
			<index name="idx_command_data_type" unique="PRIMARY_KEY" >
				<column name="command_id" />
				<column name="data_type_id" />
			</index>
			<index name="idx_command_data_type_0" unique="NORMAL" >
				<column name="command_id" />
			</index>
			<index name="idx_command_data_type_1" unique="NORMAL" >
				<column name="data_type_id" />
			</index>
			<fk name="fk_command_data_type" to_schema="qiita" to_table="command" >
				<fk_column name="command_id" pk="command_id" />
			</fk>
			<fk name="fk_command_data_type_0" to_schema="qiita" to_table="data_type" >
				<fk_column name="data_type_id" pk="data_type_id" />
			</fk>
		</table>
		<table name="command_parameter" >
			<column name="command_id" type="bigint" jt="-5" mandatory="y" />
			<column name="parameter_name" type="varchar" jt="12" mandatory="y" />
			<column name="parameter_type" type="varchar" jt="12" mandatory="y" />
			<column name="required" type="bool" jt="-7" mandatory="y" />
			<column name="default_value" type="varchar" jt="12" />
			<index name="idx_command_parameter" unique="NORMAL" >
				<column name="command_id" />
			</index>
			<index name="idx_command_parameter_0" unique="PRIMARY_KEY" >
				<column name="command_id" />
				<column name="parameter_name" />
			</index>
			<fk name="fk_command_parameter" to_schema="qiita" to_table="software_command" >
				<fk_column name="command_id" pk="command_id" />
			</fk>
		</table>
		<table name="controlled_vocab" >
			<column name="controlled_vocab_id" type="bigserial" jt="-5" mandatory="y" />
			<column name="controlled_vocab" type="varchar" jt="12" mandatory="y" />
			<index name="pk_controlled_vocabularies" unique="PRIMARY_KEY" >
				<column name="controlled_vocab_id" />
			</index>
		</table>
		<table name="controlled_vocab_values" >
			<column name="vocab_value_id" type="bigserial" jt="-5" mandatory="y" />
			<column name="controlled_vocab_id" type="bigint" jt="-5" mandatory="y" />
			<column name="term" type="varchar" jt="12" mandatory="y" />
			<column name="order_by" type="varchar" jt="12" mandatory="y" />
			<column name="default_item" type="varchar" jt="12" />
			<index name="pk_controlled_vocab_values" unique="PRIMARY_KEY" >
				<column name="vocab_value_id" />
			</index>
			<index name="idx_controlled_vocab_values" unique="NORMAL" >
				<column name="controlled_vocab_id" />
			</index>
			<fk name="fk_controlled_vocab_values" to_schema="qiita" to_table="controlled_vocab" delete_action="cascade" update_action="cascade" >
				<fk_column name="controlled_vocab_id" pk="controlled_vocab_id" />
			</fk>
		</table>
		<table name="data_directory" >
			<column name="data_directory_id" type="bigserial" jt="-5" mandatory="y" />
			<column name="data_type" type="varchar" jt="12" mandatory="y" />
			<column name="mountpoint" type="varchar" jt="12" mandatory="y" />
			<column name="subdirectory" type="bool" jt="-7" mandatory="y" >
				<defo>FALSE</defo>
			</column>
			<column name="active" type="bool" jt="-7" mandatory="y" />
			<index name="pk_data_directory" unique="PRIMARY_KEY" >
				<column name="data_directory_id" />
			</index>
		</table>
		<table name="data_type" >
			<column name="data_type_id" type="bigserial" jt="-5" mandatory="y" />
			<column name="data_type" type="varchar" jt="12" mandatory="y" >
				<comment><![CDATA[Data type (16S, metabolome, etc) the job will use]]></comment>
			</column>
			<index name="pk_data_type" unique="PRIMARY_KEY" >
				<column name="data_type_id" />
			</index>
			<index name="idx_data_type" unique="UNIQUE" >
				<column name="data_type" />
			</index>
		</table>
		<table name="default_parameter_set" >
			<column name="default_parameter_set_id" type="bigserial" jt="-5" mandatory="y" />
			<column name="command_id" type="bigint" jt="-5" mandatory="y" />
			<column name="parameter_set_name" type="varchar" jt="12" mandatory="y" />
			<column name="parameter_set" type="varchar" jt="12" mandatory="y" >
				<comment><![CDATA[This is a varchar here - but is of type JSON in postgresql.]]></comment>
			</column>
			<index name="pk_default_parameter_set" unique="PRIMARY_KEY" >
				<column name="default_parameter_set_id" />
			</index>
			<index name="idx_default_parameter_set" unique="NORMAL" >
				<column name="command_id" />
			</index>
			<index name="idx_default_parameter_set_0" unique="UNIQUE" >
				<column name="command_id" />
				<column name="parameter_set_name" />
			</index>
			<fk name="fk_default_parameter_set" to_schema="qiita" to_table="software_command" >
				<fk_column name="command_id" pk="command_id" />
			</fk>
		</table>
		<table name="ebi_run_accession" >
			<column name="sample_id" type="varchar" jt="12" mandatory="y" />
			<column name="artifact_id" type="bigint" jt="-5" mandatory="y" />
			<column name="ebi_run_accession" type="bigint" jt="-5" mandatory="y" />
			<index name="idx_ebi_run_accession" unique="PRIMARY_KEY" >
				<column name="sample_id" />
				<column name="artifact_id" />
				<column name="ebi_run_accession" />
			</index>
			<index name="idx_ebi_run_accession" unique="NORMAL" >
				<column name="sample_id" />
			</index>
			<index name="idx_ebi_run_accession" unique="NORMAL" >
				<column name="artifact_id" />
			</index>
			<fk name="fk_ebi_run_accession" to_schema="qiita" to_table="study_sample" >
				<fk_column name="sample_id" pk="sample_id" />
			</fk>
			<fk name="fk_ebi_run_accession_artifact" to_schema="qiita" to_table="artifact" >
				<fk_column name="artifact_id" pk="artifact_id" />
			</fk>
		</table>
		<table name="environmental_package" >
			<column name="environmental_package_name" type="varchar" jt="12" mandatory="y" >
				<comment><![CDATA[The name of the environmental package]]></comment>
			</column>
			<column name="metadata_table" type="varchar" jt="12" mandatory="y" >
				<comment><![CDATA[Contains the name of the table that contains the pre-defined metadata columns for the environmental package]]></comment>
			</column>
			<index name="pk_environmental_package" unique="PRIMARY_KEY" >
				<column name="environmental_package_name" />
			</index>
		</table>
		<table name="filepath" >
			<column name="filepath_id" type="bigserial" jt="-5" mandatory="y" />
			<column name="filepath" type="varchar" jt="12" mandatory="y" />
			<column name="filepath_type_id" type="bigint" jt="-5" mandatory="y" />
			<column name="checksum" type="varchar" jt="12" mandatory="y" />
			<column name="checksum_algorithm_id" type="bigint" jt="-5" mandatory="y" />
			<column name="data_directory_id" type="bigserial" jt="-5" />
			<index name="pk_filepath" unique="PRIMARY_KEY" >
				<column name="filepath_id" />
			</index>
			<index name="idx_filepath" unique="NORMAL" >
				<column name="filepath_type_id" />
			</index>
			<index name="idx_filepath_0" unique="NORMAL" >
				<column name="data_directory_id" />
			</index>
			<fk name="fk_filepath" to_schema="qiita" to_table="filepath_type" >
				<fk_column name="filepath_type_id" pk="filepath_type_id" />
			</fk>
			<fk name="fk_filepath_0" to_schema="qiita" to_table="checksum_algorithm" >
				<fk_column name="checksum_algorithm_id" pk="checksum_algorithm_id" />
			</fk>
			<fk name="fk_filepath_data_directory" to_schema="qiita" to_table="data_directory" delete_action="restrict" update_action="restrict" >
				<fk_column name="data_directory_id" pk="data_directory_id" />
			</fk>
		</table>
		<table name="filepath_type" >
			<column name="filepath_type_id" type="bigserial" jt="-5" mandatory="y" />
			<column name="filepath_type" type="varchar" jt="12" />
			<index name="pk_filepath_type" unique="PRIMARY_KEY" >
				<column name="filepath_type_id" />
			</index>
			<index name="idx_filepath_type" unique="UNIQUE" >
				<column name="filepath_type" />
			</index>
		</table>
		<table name="investigation" >
			<comment>Overarching investigation information.An investigation comprises one or more individual studies.</comment>
			<column name="investigation_id" type="bigserial" jt="-5" mandatory="y" />
			<column name="investigation_name" type="varchar" jt="12" mandatory="y" />
			<column name="investigation_description" type="varchar" jt="12" mandatory="y" >
				<comment><![CDATA[Describes the overarching goal of the investigation]]></comment>
			</column>
			<column name="contact_person_id" type="bigint" jt="-5" />
			<index name="pk_investigation" unique="PRIMARY_KEY" >
				<column name="investigation_id" />
			</index>
			<index name="idx_investigation" unique="NORMAL" >
				<column name="contact_person_id" />
			</index>
			<fk name="fk_investigation_study_person" to_schema="qiita" to_table="study_person" >
				<fk_column name="contact_person_id" pk="study_person_id" />
			</fk>
		</table>
		<table name="investigation_study" >
			<column name="investigation_id" type="bigint" jt="-5" mandatory="y" />
			<column name="study_id" type="bigint" jt="-5" mandatory="y" />
			<index name="idx_investigation_study" unique="PRIMARY_KEY" >
				<column name="investigation_id" />
				<column name="study_id" />
			</index>
			<index name="idx_investigation_study_investigation" unique="NORMAL" >
				<column name="investigation_id" />
			</index>
			<index name="idx_investigation_study_study" unique="NORMAL" >
				<column name="study_id" />
			</index>
			<fk name="fk_investigation_study" to_schema="qiita" to_table="investigation" >
				<fk_column name="investigation_id" pk="investigation_id" />
			</fk>
			<fk name="fk_investigation_study_study" to_schema="qiita" to_table="study" >
				<fk_column name="study_id" pk="study_id" />
			</fk>
		</table>
		<table name="job" >
			<column name="job_id" type="bigserial" jt="-5" mandatory="y" >
				<comment><![CDATA[Unique identifier for job]]></comment>
			</column>
			<column name="data_type_id" type="bigint" jt="-5" mandatory="y" >
				<comment><![CDATA[What datatype (16s, metabolome, etc) job is run on.]]></comment>
			</column>
			<column name="job_status_id" type="bigint" length="10" jt="-5" mandatory="y" />
			<column name="command_id" type="bigint" length="100" jt="-5" mandatory="y" >
				<comment><![CDATA[The Qiime or other function being run (alpha diversity, etc)]]></comment>
			</column>
			<column name="options" type="varchar" jt="12" >
				<comment><![CDATA[Holds all options set for the job as a json string]]></comment>
			</column>
			<column name="log_id" type="bigint" jt="-5" >
				<comment><![CDATA[Reference to error if status is error]]></comment>
			</column>
			<index name="pk_job" unique="PRIMARY_KEY" >
				<column name="job_id" />
			</index>
			<index name="idx_job_command" unique="NORMAL" >
				<column name="command_id" />
			</index>
			<index name="idx_job_status" unique="NORMAL" >
				<column name="job_status_id" />
			</index>
			<index name="idx_job_type" unique="NORMAL" >
				<column name="data_type_id" />
			</index>
			<index name="idx_job" unique="NORMAL" >
				<column name="log_id" />
			</index>
			<fk name="fk_job_function" to_schema="qiita" to_table="command" >
				<fk_column name="command_id" pk="command_id" />
			</fk>
			<fk name="fk_job_job_status_id" to_schema="qiita" to_table="job_status" >
				<fk_column name="job_status_id" pk="job_status_id" />
			</fk>
			<fk name="fk_job_data_type" to_schema="qiita" to_table="data_type" >
				<fk_column name="data_type_id" pk="data_type_id" />
			</fk>
			<fk name="fk_job" to_schema="qiita" to_table="logging" >
				<fk_column name="log_id" pk="logging_id" />
			</fk>
		</table>
		<table name="job_results_filepath" >
			<comment>Holds connection between jobs and the result filepaths</comment>
			<column name="job_id" type="bigint" jt="-5" mandatory="y" />
			<column name="filepath_id" type="bigint" jt="-5" mandatory="y" />
			<index name="idx_job_results_filepath" unique="PRIMARY_KEY" >
				<column name="job_id" />
				<column name="filepath_id" />
			</index>
			<index name="idx_job_results_filepath_0" unique="NORMAL" >
				<column name="job_id" />
			</index>
			<index name="idx_job_results_filepath_1" unique="NORMAL" >
				<column name="filepath_id" />
			</index>
			<fk name="fk_job_results_filepath" to_schema="qiita" to_table="job" >
				<fk_column name="job_id" pk="job_id" />
			</fk>
			<fk name="fk_job_results_filepath_0" to_schema="qiita" to_table="filepath" >
				<fk_column name="filepath_id" pk="filepath_id" />
			</fk>
		</table>
		<table name="job_status" >
			<column name="job_status_id" type="bigserial" jt="-5" mandatory="y" />
			<column name="status" type="varchar" jt="12" mandatory="y" />
			<index name="pk_job_status" unique="PRIMARY_KEY" >
				<column name="job_status_id" />
			</index>
			<index name="idx_job_status_0" unique="UNIQUE" >
				<column name="status" />
			</index>
		</table>
		<table name="logging" >
			<column name="logging_id" type="bigserial" jt="-5" mandatory="y" />
			<column name="time" type="timestamp" jt="93" mandatory="y" >
				<comment><![CDATA[Time the error was thrown]]></comment>
			</column>
			<column name="severity_id" type="integer" jt="4" mandatory="y" />
			<column name="msg" type="varchar" jt="12" mandatory="y" >
				<comment><![CDATA[Error message thrown]]></comment>
			</column>
			<column name="information" type="varchar" jt="12" >
				<comment><![CDATA[Other applicable information (depending on error)]]></comment>
			</column>
			<index name="idx_logging_0" unique="NORMAL" >
				<column name="severity_id" />
			</index>
			<index name="pk_logging" unique="PRIMARY_KEY" >
				<column name="logging_id" />
			</index>
			<fk name="fk_logging_severity" to_schema="qiita" to_table="severity" >
				<fk_column name="severity_id" pk="severity_id" />
			</fk>
		</table>
		<table name="message" >
			<column name="message_id" type="bigserial" jt="-5" mandatory="y" />
			<column name="message" type="varchar" jt="12" mandatory="y" />
			<column name="message_time" type="timestamp" jt="93" mandatory="y" >
				<defo>current_timestamp</defo>
			</column>
			<column name="expiration" type="timestamp" jt="93" />
			<index name="pk_message" unique="PRIMARY_KEY" >
				<column name="message_id" />
			</index>
		</table>
		<table name="message_user" >
			<column name="email" type="varchar" jt="12" mandatory="y" />
			<column name="message_id" type="bigint" jt="-5" mandatory="y" />
			<column name="read" type="bool" jt="-7" mandatory="y" >
				<defo>&#039;false&#039;</defo>
				<comment><![CDATA[Whether the message has been read or not.]]></comment>
			</column>
			<index name="idx_message_user" unique="PRIMARY_KEY" >
				<column name="email" />
				<column name="message_id" />
			</index>
			<index name="idx_message_user_0" unique="NORMAL" >
				<column name="message_id" />
			</index>
			<index name="idx_message_user_1" unique="NORMAL" >
				<column name="email" />
			</index>
			<fk name="fk_message_user" to_schema="qiita" to_table="message" >
				<fk_column name="message_id" pk="message_id" />
			</fk>
			<fk name="fk_message_user_0" to_schema="qiita" to_table="qiita_user" >
				<fk_column name="email" pk="email" />
			</fk>
		</table>
		<table name="mixs_field_description" >
			<column name="column_name" type="varchar" jt="12" mandatory="y" />
			<column name="data_type" type="varchar" jt="12" mandatory="y" />
			<column name="desc_or_value" type="varchar" jt="12" mandatory="y" />
			<column name="definition" type="varchar" jt="12" mandatory="y" />
			<column name="min_length" type="integer" length="100" jt="4" />
			<column name="active" type="integer" jt="4" mandatory="y" />
			<index name="pk_mixs_field_description" unique="PRIMARY_KEY" >
				<column name="column_name" />
			</index>
		</table>
		<table name="oauth_identifiers" >
			<column name="client_id" type="varchar" length="50" jt="12" mandatory="y" />
			<column name="client_secret" type="varchar" length="255" jt="12" />
			<index name="pk_oauth_identifiers" unique="PRIMARY_KEY" >
				<column name="client_id" />
			</index>
		</table>
		<table name="oauth_software" >
			<column name="software_id" type="bigint" jt="-5" mandatory="y" />
			<column name="client_id" type="bigint" jt="-5" mandatory="y" />
			<index name="idx_oauth_software" unique="PRIMARY_KEY" >
				<column name="software_id" />
				<column name="client_id" />
			</index>
			<index name="idx_oauth_software" unique="NORMAL" >
				<column name="software_id" />
			</index>
			<index name="idx_oauth_software" unique="NORMAL" >
				<column name="client_id" />
			</index>
			<fk name="fk_oauth_software_software" to_schema="qiita" to_table="software" >
				<fk_column name="software_id" pk="software_id" />
			</fk>
			<fk name="fk_oauth_software" to_schema="qiita" to_table="oauth_identifiers" >
				<fk_column name="client_id" pk="client_id" />
			</fk>
		</table>
		<table name="ontology" >
			<column name="ontology_id" type="bigint" jt="-5" mandatory="y" />
			<column name="ontology" type="varchar" jt="12" mandatory="y" />
			<column name="fully_loaded" type="bool" jt="-7" mandatory="y" />
			<column name="fullname" type="varchar" jt="12" />
			<column name="query_url" type="varchar" jt="12" />
			<column name="source_url" type="varchar" jt="12" />
			<column name="definition" type="text" jt="12" />
			<column name="load_date" type="date" jt="91" mandatory="y" />
			<index name="pk_ontology" unique="PRIMARY_KEY" >
				<column name="ontology_id" />
			</index>
			<index name="idx_ontology" unique="UNIQUE" >
				<column name="ontology" />
			</index>
		</table>
		<table name="parent_artifact" >
			<column name="artifact_id" type="bigint" jt="-5" mandatory="y" />
			<column name="parent_id" type="bigint" jt="-5" mandatory="y" />
			<index name="idx_parent_artifact" unique="PRIMARY_KEY" >
				<column name="artifact_id" />
				<column name="parent_id" />
			</index>
			<index name="idx_parent_artifact" unique="NORMAL" >
				<column name="artifact_id" />
			</index>
			<index name="idx_parent_artifact" unique="NORMAL" >
				<column name="parent_id" />
			</index>
			<fk name="fk_parent_artifact_artifact" to_schema="qiita" to_table="artifact" >
				<fk_column name="artifact_id" pk="artifact_id" />
			</fk>
			<fk name="fk_parent_artifact_parent" to_schema="qiita" to_table="artifact" >
				<fk_column name="parent_id" pk="artifact_id" />
			</fk>
		</table>
		<table name="portal_type" >
			<comment>What portals are available to show a study in</comment>
			<column name="portal_type_id" type="bigserial" jt="-5" mandatory="y" />
			<column name="portal" type="varchar" jt="12" mandatory="y" />
			<column name="portal_description" type="varchar" jt="12" mandatory="y" />
			<index name="pk_portal_type" unique="PRIMARY_KEY" >
				<column name="portal_type_id" />
			</index>
		</table>
		<table name="prep_columns" >
			<column name="prep_template_id" type="bigint" jt="-5" mandatory="y" />
			<column name="column_name" type="varchar" jt="12" mandatory="y" />
			<column name="column_type" type="varchar" jt="12" mandatory="y" />
			<index name="idx_prep_columns_0" unique="PRIMARY_KEY" >
				<column name="prep_template_id" />
				<column name="column_name" />
				<column name="column_type" />
			</index>
			<index name="idx_prep_columns_1" unique="NORMAL" >
				<column name="prep_template_id" />
			</index>
			<fk name="fk_prep_columns_prep_template" to_schema="qiita" to_table="prep_template" >
				<fk_column name="prep_template_id" pk="prep_template_id" />
			</fk>
		</table>
		<table name="prep_template" >
			<column name="prep_template_id" type="bigserial" jt="-5" mandatory="y" />
			<column name="data_type_id" type="bigint" jt="-5" mandatory="y" />
			<column name="preprocessing_status" type="varchar" jt="12" mandatory="y" >
				<defo>&#039;not_preprocessed&#039;</defo>
			</column>
			<column name="investigation_type" type="varchar" jt="12" >
				<comment><![CDATA[The investigation type (e.g., one of the values from EBI's set of known types)]]></comment>
			</column>
			<column name="artifact_id" type="bigint" jt="-5" />
			<index name="pk_prep_template" unique="PRIMARY_KEY" >
				<column name="prep_template_id" />
			</index>
			<index name="idx_prep_template" unique="NORMAL" >
				<column name="data_type_id" />
			</index>
			<index name="idx_prep_template_0" unique="NORMAL" >
				<column name="artifact_id" />
			</index>
			<fk name="fk_prep_template_data_type" to_schema="qiita" to_table="data_type" >
				<fk_column name="data_type_id" pk="data_type_id" />
			</fk>
			<fk name="fk_prep_template_artifact" to_schema="qiita" to_table="artifact" >
				<fk_column name="artifact_id" pk="artifact_id" />
			</fk>
		</table>
		<table name="prep_template_filepath" >
			<column name="prep_template_id" type="bigint" jt="-5" mandatory="y" />
			<column name="filepath_id" type="bigint" jt="-5" mandatory="y" />
			<index name="idx_prep_template_filepath" unique="PRIMARY_KEY" >
				<column name="prep_template_id" />
				<column name="filepath_id" />
			</index>
			<index name="idx_prep_template_filepath" unique="NORMAL" >
				<column name="filepath_id" />
			</index>
			<index name="idx_prep_template_filepath" unique="NORMAL" >
				<column name="prep_template_id" />
			</index>
			<fk name="fk_filepath_id" to_schema="qiita" to_table="filepath" >
				<fk_column name="filepath_id" pk="filepath_id" />
			</fk>
			<fk name="fk_prep_template_id" to_schema="qiita" to_table="prep_template" >
				<fk_column name="prep_template_id" pk="prep_template_id" />
			</fk>
		</table>
		<table name="prep_template_sample" >
			<column name="prep_template_id" type="bigint" jt="-5" mandatory="y" >
				<comment><![CDATA[The prep template identifier]]></comment>
			</column>
			<column name="sample_id" type="varchar" jt="12" mandatory="y" />
			<column name="ebi_experiment_accession" type="varchar" jt="12" />
			<index name="idx_required_prep_info_2" unique="NORMAL" >
				<column name="sample_id" />
			</index>
			<index name="idx_common_prep_info_0" unique="NORMAL" >
				<column name="sample_id" />
			</index>
			<index name="idx_common_prep_info" unique="PRIMARY_KEY" >
				<column name="prep_template_id" />
				<column name="sample_id" />
			</index>
			<index name="idx_common_prep_info_1" unique="NORMAL" >
				<column name="prep_template_id" />
			</index>
			<fk name="fk_prep_template" to_schema="qiita" to_table="prep_template" >
				<fk_column name="prep_template_id" pk="prep_template_id" />
			</fk>
		</table>
		<table name="prep_y" >
			<comment>Information on how raw data y was prepared (prep template)Linked by y being raw_data_id from raw data table.</comment>
			<column name="sample_id" type="varchar" jt="12" mandatory="y" />
			<column name="data" type="bigint" jt="-5" >
				<comment><![CDATA[STUFFFFF]]></comment>
			</column>
			<index name="pk_prep_y" unique="PRIMARY_KEY" >
				<column name="sample_id" />
			</index>
		</table>
		<table name="processing_job" >
			<column name="processing_job_id" type="bigserial" jt="-5" mandatory="y" >
				<comment><![CDATA[Using bigserial in DBSchema - however in the postgres DB this column is of type UUID.]]></comment>
			</column>
			<column name="email" type="varchar" jt="12" mandatory="y" >
				<comment><![CDATA[The user that launched the job]]></comment>
			</column>
			<column name="command_id" type="bigint" jt="-5" mandatory="y" >
				<comment><![CDATA[The command launched]]></comment>
			</column>
			<column name="command_parameters" type="varchar" jt="12" mandatory="y" >
				<comment><![CDATA[The parameters used in the command in JSON format]]></comment>
			</column>
			<column name="processing_job_status_id" type="bigint" length="1" jt="-5" mandatory="y" />
			<column name="logging_id" type="bigint" jt="-5" >
				<comment><![CDATA[In case of failure, point to the log entry that holds more information about the error]]></comment>
			</column>
			<column name="heartbeat" type="timestamp" jt="93" >
				<comment><![CDATA[The last heartbeat received by this job]]></comment>
			</column>
			<column name="step" type="varchar" jt="12" />
			<index name="pk_processing_job" unique="PRIMARY_KEY" >
				<column name="processing_job_id" />
			</index>
			<index name="idx_processing_job" unique="NORMAL" >
				<column name="email" />
			</index>
			<index name="idx_processing_job" unique="NORMAL" >
				<column name="command_id" />
			</index>
			<index name="idx_processing_job_0" unique="NORMAL" >
				<column name="processing_job_status_id" />
			</index>
			<index name="idx_processing_job_1" unique="NORMAL" >
				<column name="logging_id" />
			</index>
			<fk name="fk_processing_job_qiita_user" to_schema="qiita" to_table="qiita_user" >
				<fk_column name="email" pk="email" />
			</fk>
			<fk name="fk_processing_job" to_schema="qiita" to_table="software_command" >
				<fk_column name="command_id" pk="command_id" />
			</fk>
			<fk name="fk_processing_job_status" to_schema="qiita" to_table="processing_job_status" >
				<fk_column name="processing_job_status_id" pk="processing_job_status_id" />
			</fk>
			<fk name="fk_processing_job_logging" to_schema="qiita" to_table="logging" >
				<fk_column name="logging_id" pk="logging_id" />
			</fk>
		</table>
		<table name="processing_job_status" >
			<column name="processing_job_status_id" type="bigserial" jt="-5" mandatory="y" />
			<column name="processing_job_status" type="varchar" jt="12" mandatory="y" />
			<column name="processing_job_status_description" type="varchar" jt="12" mandatory="y" />
			<index name="pk_processing_job_status" unique="PRIMARY_KEY" >
				<column name="processing_job_status_id" />
			</index>
		</table>
		<table name="publication" >
			<column name="doi" type="varchar" jt="12" mandatory="y" />
			<column name="pubmed_id" type="varchar" jt="12" />
			<index name="pk_publication" unique="PRIMARY_KEY" >
				<column name="doi" />
			</index>
		</table>
		<table name="qiita_user" >
			<comment>Holds all user information</comment>
			<column name="email" type="varchar" jt="12" mandatory="y" />
			<column name="user_level_id" type="integer" jt="4" mandatory="y" >
				<defo>5</defo>
				<comment><![CDATA[user level]]></comment>
			</column>
			<column name="password" type="varchar" jt="12" mandatory="y" />
			<column name="name" type="varchar" jt="12" />
			<column name="affiliation" type="varchar" jt="12" />
			<column name="address" type="varchar" jt="12" />
			<column name="phone" type="varchar" jt="12" />
			<column name="user_verify_code" type="varchar" jt="12" >
				<comment><![CDATA[Code for initial user email verification]]></comment>
			</column>
			<column name="pass_reset_code" type="varchar" jt="12" >
				<comment><![CDATA[Randomly generated code for password reset]]></comment>
			</column>
			<column name="pass_reset_timestamp" type="timestamp" jt="93" >
				<comment><![CDATA[Time the reset code was generated]]></comment>
			</column>
			<index name="pk_user" unique="PRIMARY_KEY" >
				<column name="email" />
			</index>
			<index name="idx_user" unique="NORMAL" >
				<column name="user_level_id" />
			</index>
			<fk name="fk_user_user_level" to_schema="qiita" to_table="user_level" update_action="restrict" >
				<fk_column name="user_level_id" pk="user_level_id" />
			</fk>
		</table>
		<table name="reference" >
			<column name="reference_id" type="bigserial" jt="-5" mandatory="y" />
			<column name="reference_name" type="varchar" jt="12" mandatory="y" />
			<column name="reference_version" type="varchar" jt="12" />
			<column name="sequence_filepath" type="bigint" jt="-5" mandatory="y" />
			<column name="taxonomy_filepath" type="bigint" jt="-5" />
			<column name="tree_filepath" type="bigint" jt="-5" />
			<index name="pk_reference" unique="PRIMARY_KEY" >
				<column name="reference_id" />
			</index>
			<index name="idx_reference" unique="NORMAL" >
				<column name="sequence_filepath" />
			</index>
			<index name="idx_reference_0" unique="NORMAL" >
				<column name="taxonomy_filepath" />
			</index>
			<index name="idx_reference_1" unique="NORMAL" >
				<column name="tree_filepath" />
			</index>
			<fk name="fk_reference_sequence_filepath" to_schema="qiita" to_table="filepath" >
				<fk_column name="sequence_filepath" pk="filepath_id" />
			</fk>
			<fk name="fk_reference_taxonomy_filepath" to_schema="qiita" to_table="filepath" >
				<fk_column name="taxonomy_filepath" pk="filepath_id" />
			</fk>
			<fk name="fk_reference_tree_filepath" to_schema="qiita" to_table="filepath" >
				<fk_column name="tree_filepath" pk="filepath_id" />
			</fk>
		</table>
		<table name="sample_template_filepath" >
			<column name="study_id" type="bigint" jt="-5" mandatory="y" />
			<column name="filepath_id" type="bigint" jt="-5" mandatory="y" />
			<index name="idx_sample_template_filepath" unique="PRIMARY_KEY" >
				<column name="study_id" />
				<column name="filepath_id" />
			</index>
			<index name="idx_sample_template_filepath_0" unique="NORMAL" >
				<column name="study_id" />
			</index>
			<index name="idx_sample_template_filepath_1" unique="NORMAL" >
				<column name="filepath_id" />
			</index>
			<fk name="fk_study_id" to_schema="qiita" to_table="study" >
				<fk_column name="study_id" pk="study_id" />
			</fk>
			<fk name="fk_filepath_id" to_schema="qiita" to_table="filepath" >
				<fk_column name="filepath_id" pk="filepath_id" />
			</fk>
		</table>
		<table name="sample_x" >
			<comment>data for samples in study x (sample template)x is the study_id from study tableMAKE SURE sample_id IS FK TO sample_id IN required_sample_info TABLE</comment>
			<column name="sample_id" type="varchar" jt="12" mandatory="y" />
			<column name="description" type="varchar" jt="12" mandatory="y" />
			<column name="other_mapping_columns" type="varchar" jt="12" >
				<comment><![CDATA[Represents whatever other columns go with this study]]></comment>
			</column>
			<index name="pk_study_x_y" unique="PRIMARY_KEY" >
				<column name="sample_id" />
			</index>
		</table>
		<table name="severity" >
			<column name="severity_id" type="serial" jt="4" mandatory="y" />
			<column name="severity" type="varchar" jt="12" mandatory="y" />
			<index name="pk_severity" unique="PRIMARY_KEY" >
				<column name="severity_id" />
			</index>
			<index name="idx_severity" unique="UNIQUE" >
				<column name="severity" />
			</index>
		</table>
		<table name="software" >
			<column name="software_id" type="bigserial" jt="-5" mandatory="y" />
			<column name="name" type="varchar" jt="12" mandatory="y" />
			<column name="version" type="varchar" jt="12" mandatory="y" />
			<column name="description" type="varchar" jt="12" mandatory="y" />
			<column name="environment_script" type="varchar" jt="12" mandatory="y" />
			<column name="start_script" type="varchar" jt="12" mandatory="y" />
			<index name="pk_software" unique="PRIMARY_KEY" >
				<column name="software_id" />
			</index>
		</table>
		<table name="software_command" >
			<column name="command_id" type="bigserial" jt="-5" mandatory="y" />
			<column name="name" type="varchar" jt="12" mandatory="y" />
			<column name="software_id" type="bigint" jt="-5" mandatory="y" />
			<column name="description" type="varchar" jt="12" mandatory="y" />
			<index name="pk_soft_command" unique="PRIMARY_KEY" >
				<column name="command_id" />
			</index>
			<index name="idx_soft_command" unique="NORMAL" >
				<column name="software_id" />
			</index>
			<fk name="fk_soft_command_software" to_schema="qiita" to_table="software" >
				<fk_column name="software_id" pk="software_id" />
			</fk>
		</table>
		<table name="software_publication" >
			<column name="software_id" type="bigint" jt="-5" mandatory="y" />
			<column name="publication_doi" type="varchar" jt="12" mandatory="y" />
			<index name="idx_software_publication" unique="NORMAL" >
				<column name="software_id" />
			</index>
			<index name="idx_software_publication" unique="NORMAL" >
				<column name="publication_doi" />
			</index>
			<index name="idx_software_publication_0" unique="PRIMARY_KEY" >
				<column name="software_id" />
				<column name="publication_doi" />
			</index>
			<fk name="fk_software_publication" to_schema="qiita" to_table="software" >
				<fk_column name="software_id" pk="software_id" />
			</fk>
			<fk name="fk_software_publication_0" to_schema="qiita" to_table="publication" >
				<fk_column name="publication_doi" pk="doi" />
			</fk>
		</table>
		<table name="study" >
			<column name="study_id" type="bigserial" jt="-5" mandatory="y" >
				<comment><![CDATA[Unique name for study]]></comment>
			</column>
			<column name="email" type="varchar" jt="12" mandatory="y" >
				<comment><![CDATA[Email of study owner]]></comment>
			</column>
			<column name="emp_person_id" type="bigint" jt="-5" />
			<column name="first_contact" type="timestamp" jt="93" mandatory="y" >
				<defo>current_timestamp</defo>
			</column>
			<column name="funding" type="varchar" jt="12" />
			<column name="timeseries_type_id" type="bigint" jt="-5" mandatory="y" >
				<comment><![CDATA[What type of timeseries this study is (or is not)
Controlled Vocabulary]]></comment>
			</column>
			<column name="lab_person_id" type="bigint" jt="-5" />
			<column name="metadata_complete" type="bool" jt="-7" mandatory="y" />
			<column name="mixs_compliant" type="bool" jt="-7" mandatory="y" />
			<column name="most_recent_contact" type="timestamp" jt="93" />
			<column name="number_samples_collected" type="integer" jt="4" />
			<column name="number_samples_promised" type="integer" jt="4" />
			<column name="principal_investigator_id" type="bigint" jt="-5" mandatory="y" />
			<column name="reprocess" type="bool" jt="-7" mandatory="y" />
			<column name="spatial_series" type="bool" jt="-7" />
			<column name="study_title" type="varchar" jt="12" mandatory="y" />
			<column name="study_alias" type="varchar" jt="12" mandatory="y" />
			<column name="study_description" type="text" jt="12" mandatory="y" />
			<column name="study_abstract" type="text" jt="12" mandatory="y" />
			<column name="vamps_id" type="varchar" jt="12" />
			<column name="ebi_study_accession" type="varchar" jt="12" />
			<column name="ebi_submission_status" type="varchar" jt="12" mandatory="y" >
				<defo>&#039;not_submitted&#039;</defo>
			</column>
			<index name="pk_study" unique="PRIMARY_KEY" >
				<column name="study_id" />
			</index>
			<index name="idx_study" unique="NORMAL" >
				<column name="email" />
			</index>
			<index name="idx_study_1" unique="NORMAL" >
				<column name="emp_person_id" />
			</index>
			<index name="idx_study_2" unique="NORMAL" >
				<column name="lab_person_id" />
			</index>
			<index name="idx_study_3" unique="NORMAL" >
				<column name="principal_investigator_id" />
			</index>
			<index name="idx_study_4" unique="NORMAL" >
				<column name="timeseries_type_id" />
			</index>
			<index name="unique_study_title" unique="UNIQUE" >
				<column name="study_title" />
			</index>
			<fk name="fk_study_user" to_schema="qiita" to_table="qiita_user" >
				<fk_column name="email" pk="email" />
			</fk>
			<fk name="fk_study_study_emp_person" to_schema="qiita" to_table="study_person" >
				<fk_column name="emp_person_id" pk="study_person_id" />
			</fk>
			<fk name="fk_study_study_lab_person" to_schema="qiita" to_table="study_person" >
				<fk_column name="lab_person_id" pk="study_person_id" />
			</fk>
			<fk name="fk_study_study_pi_person" to_schema="qiita" to_table="study_person" >
				<fk_column name="principal_investigator_id" pk="study_person_id" />
			</fk>
			<fk name="fk_study_timeseries_type" to_schema="qiita" to_table="timeseries_type" >
				<fk_column name="timeseries_type_id" pk="timeseries_type_id" />
			</fk>
		</table>
		<table name="study_artifact" >
			<column name="study_id" type="bigint" jt="-5" mandatory="y" />
			<column name="artifact_id" type="bigint" jt="-5" mandatory="y" />
			<index name="idx_study_artifact" unique="PRIMARY_KEY" >
				<column name="study_id" />
				<column name="artifact_id" />
			</index>
			<index name="idx_study_artifact" unique="NORMAL" >
				<column name="study_id" />
			</index>
			<index name="idx_study_artifact" unique="NORMAL" >
				<column name="artifact_id" />
			</index>
			<fk name="fk_study_artifact_study" to_schema="qiita" to_table="study" >
				<fk_column name="study_id" pk="study_id" />
			</fk>
			<fk name="fk_study_artifact_artifact" to_schema="qiita" to_table="artifact" >
				<fk_column name="artifact_id" pk="artifact_id" />
			</fk>
		</table>
		<table name="study_environmental_package" >
			<comment>Holds the 1 to many relationship between the study and the environmental_package</comment>
			<column name="study_id" type="bigint" jt="-5" mandatory="y" />
			<column name="environmental_package_name" type="varchar" jt="12" mandatory="y" />
			<index name="pk_study_environmental_package" unique="PRIMARY_KEY" >
				<column name="study_id" />
				<column name="environmental_package_name" />
			</index>
			<index name="idx_study_environmental_package" unique="NORMAL" >
				<column name="study_id" />
			</index>
			<index name="idx_study_environmental_package_0" unique="NORMAL" >
				<column name="environmental_package_name" />
			</index>
			<fk name="fk_study_environmental_package" to_schema="qiita" to_table="study" >
				<fk_column name="study_id" pk="study_id" />
			</fk>
			<fk name="fk_study_environmental_package_0" to_schema="qiita" to_table="environmental_package" >
				<fk_column name="environmental_package_name" pk="environmental_package_name" />
			</fk>
		</table>
		<table name="study_experimental_factor" >
			<comment>EFO ontological link of experimental factors to studies</comment>
			<column name="study_id" type="bigint" jt="-5" mandatory="y" />
			<column name="efo_id" type="bigint" jt="-5" mandatory="y" />
			<index name="idx_study_experimental_factor" unique="PRIMARY_KEY" >
				<column name="study_id" />
				<column name="efo_id" />
			</index>
			<index name="idx_study_experimental_factor_0" unique="NORMAL" >
				<column name="study_id" />
			</index>
			<fk name="fk_study_experimental_factor" to_schema="qiita" to_table="study" >
				<fk_column name="study_id" pk="study_id" />
			</fk>
		</table>
		<table name="study_person" >
			<comment>Contact information for the various people involved in a study</comment>
			<column name="study_person_id" type="bigserial" jt="-5" mandatory="y" />
			<column name="name" type="varchar" jt="12" mandatory="y" />
			<column name="email" type="varchar" jt="12" mandatory="y" />
			<column name="affiliation" type="varchar" jt="12" mandatory="y" >
				<comment><![CDATA[The institution with which this person is affiliated]]></comment>
			</column>
			<column name="address" type="varchar" length="100" jt="12" />
			<column name="phone" type="varchar" jt="12" />
			<index name="pk_study_person" unique="PRIMARY_KEY" >
				<column name="study_person_id" />
			</index>
			<index name="idx_study_person" unique="UNIQUE" >
				<column name="name" />
				<column name="affiliation" />
			</index>
		</table>
		<table name="study_portal" >
			<comment>Controls what studies are visible on what portals</comment>
			<column name="study_id" type="bigint" jt="-5" mandatory="y" />
			<column name="portal_type_id" type="bigint" jt="-5" mandatory="y" />
			<index name="pk_study_portal" unique="PRIMARY_KEY" >
				<column name="study_id" />
				<column name="portal_type_id" />
			</index>
			<index name="idx_study_portal" unique="NORMAL" >
				<column name="study_id" />
			</index>
			<index name="idx_study_portal_0" unique="NORMAL" >
				<column name="portal_type_id" />
			</index>
			<fk name="fk_study_portal" to_schema="qiita" to_table="study" >
				<fk_column name="study_id" pk="study_id" />
			</fk>
			<fk name="fk_study_portal_0" to_schema="qiita" to_table="portal_type" >
				<fk_column name="portal_type_id" pk="portal_type_id" />
			</fk>
		</table>
		<table name="study_prep_template" >
			<comment>links study to its prep templates</comment>
			<column name="study_id" type="bigint" jt="-5" mandatory="y" />
			<column name="prep_template_id" type="bigint" jt="-5" mandatory="y" />
			<index name="idx_study_raw_data" unique="PRIMARY_KEY" >
				<column name="study_id" />
				<column name="prep_template_id" />
			</index>
			<index name="idx_study_raw_data_0" unique="NORMAL" >
				<column name="study_id" />
			</index>
			<index name="idx_study_raw_data_1" unique="NORMAL" >
				<column name="prep_template_id" />
			</index>
			<fk name="fk_study_prep_template_study" to_schema="qiita" to_table="study" >
				<fk_column name="study_id" pk="study_id" />
			</fk>
			<fk name="fk_study_prep_template_pt" to_schema="qiita" to_table="prep_template" >
				<fk_column name="prep_template_id" pk="prep_template_id" />
			</fk>
		</table>
		<table name="study_publication" >
			<column name="study_id" type="bigint" jt="-5" mandatory="y" />
			<column name="publication_doi" type="varchar" jt="12" mandatory="y" />
			<index name="idx_study_publication" unique="NORMAL" >
				<column name="study_id" />
			</index>
			<index name="idx_study_publication" unique="NORMAL" >
				<column name="publication_doi" />
			</index>
			<index name="idx_study_publication_0" unique="PRIMARY_KEY" >
				<column name="study_id" />
				<column name="publication_doi" />
			</index>
			<fk name="fk_study_publication_study" to_schema="qiita" to_table="study" >
				<fk_column name="study_id" pk="study_id" />
			</fk>
			<fk name="fk_study_publication" to_schema="qiita" to_table="publication" >
				<fk_column name="publication_doi" pk="doi" />
			</fk>
		</table>
		<table name="study_sample" >
			<comment>Required info for each sample. One row is one sample.</comment>
			<column name="sample_id" type="varchar" jt="12" mandatory="y" />
			<column name="study_id" type="bigint" jt="-5" mandatory="y" />
			<column name="ebi_sample_accession" type="varchar" jt="12" />
			<column name="biosample_accession" type="varchar" jt="12" />
			<index name="idx_required_sample_info" unique="NORMAL" >
				<column name="study_id" />
			</index>
			<index name="idx_required_sample_info_1" unique="PRIMARY_KEY" >
				<column name="sample_id" />
			</index>
			<fk name="fk_required_sample_info_study" to_schema="qiita" to_table="study" >
				<fk_column name="study_id" pk="study_id" />
			</fk>
		</table>
		<table name="study_sample_columns" >
			<comment>Holds information on which metadata columns are available for the study sample template</comment>
			<column name="study_id" type="bigint" jt="-5" mandatory="y" />
			<column name="column_name" type="varchar" jt="12" mandatory="y" />
			<column name="column_type" type="varchar" jt="12" mandatory="y" />
			<index name="idx_study_mapping_columns" unique="PRIMARY_KEY" >
				<column name="study_id" />
				<column name="column_name" />
				<column name="column_type" />
			</index>
			<index name="idx_study_mapping_columns_study_id" unique="NORMAL" >
				<column name="study_id" />
			</index>
			<fk name="fk_study_mapping_columns_study" to_schema="qiita" to_table="study" >
				<fk_column name="study_id" pk="study_id" />
			</fk>
		</table>
		<table name="study_users" >
			<comment>Links shared studies to users they are shared with</comment>
			<column name="study_id" type="bigint" jt="-5" mandatory="y" />
			<column name="email" type="varchar" jt="12" mandatory="y" />
			<index name="idx_study_users" unique="PRIMARY_KEY" >
				<column name="study_id" />
				<column name="email" />
			</index>
			<index name="idx_study_users_0" unique="NORMAL" >
				<column name="study_id" />
			</index>
			<index name="idx_study_users_1" unique="NORMAL" >
				<column name="email" />
			</index>
			<fk name="fk_study_users_study" to_schema="qiita" to_table="study" >
				<fk_column name="study_id" pk="study_id" />
			</fk>
			<fk name="fk_study_users_user" to_schema="qiita" to_table="qiita_user" >
				<fk_column name="email" pk="email" />
			</fk>
		</table>
		<table name="term" >
			<column name="term_id" type="bigserial" jt="-5" mandatory="y" />
			<column name="ontology_id" type="bigint" jt="-5" mandatory="y" />
			<column name="old_term_id" type="bigint" jt="-5" >
				<defo>NULL</defo>
				<comment><![CDATA[Identifier used in the old system, we are keeping this for consistency]]></comment>
			</column>
			<column name="term" type="varchar" jt="12" mandatory="y" />
			<column name="identifier" type="varchar" jt="12" />
			<column name="definition" type="varchar" jt="12" />
			<column name="namespace" type="varchar" jt="12" />
			<column name="is_obsolete" type="bool" jt="-7" >
				<defo>&#039;false&#039;</defo>
			</column>
			<column name="is_root_term" type="bool" jt="-7" />
			<column name="is_leaf" type="bool" jt="-7" />
			<column name="user_defined" type="bool" jt="-7" mandatory="y" >
				<defo>False</defo>
				<comment><![CDATA[Whether or not this term was defined by a user]]></comment>
			</column>
			<index name="pk_term" unique="PRIMARY_KEY" >
				<column name="term_id" />
			</index>
			<index name="idx_term" unique="NORMAL" >
				<column name="ontology_id" />
			</index>
			<fk name="fk_term_ontology" to_schema="qiita" to_table="ontology" >
				<fk_column name="ontology_id" pk="ontology_id" />
			</fk>
		</table>
		<table name="timeseries_type" >
			<column name="timeseries_type_id" type="bigserial" jt="-5" mandatory="y" />
			<column name="timeseries_type" type="varchar" jt="12" mandatory="y" />
			<column name="intervention_type" type="varchar" jt="12" mandatory="y" >
				<defo>&#039;None&#039;</defo>
			</column>
			<index name="pk_timeseries_type" unique="PRIMARY_KEY" >
				<column name="timeseries_type_id" />
			</index>
			<index name="idx_timeseries_type" unique="UNIQUE" >
				<column name="timeseries_type" />
				<column name="intervention_type" />
			</index>
		</table>
		<table name="user_level" >
			<comment>Holds available user levels</comment>
			<column name="user_level_id" type="serial" jt="4" mandatory="y" />
			<column name="name" type="varchar" jt="12" mandatory="y" >
				<comment><![CDATA[One of the user levels (admin, user, guest, etc)]]></comment>
			</column>
			<column name="description" type="text" jt="12" mandatory="y" />
			<index name="pk_user_level" unique="PRIMARY_KEY" >
				<column name="user_level_id" />
			</index>
			<index name="idx_user_level" unique="UNIQUE" >
				<column name="name" />
			</index>
		</table>
		<table name="visibility" >
			<column name="visibility_id" type="bigserial" jt="-5" mandatory="y" />
			<column name="visibility" type="varchar" jt="12" mandatory="y" />
			<column name="visibility_description" type="varchar" jt="12" mandatory="y" />
			<index name="pk_visibility" unique="PRIMARY_KEY" >
				<column name="visibility_id" />
			</index>
			<index name="idx_visibility" unique="UNIQUE" >
				<column name="visibility" />
			</index>
		</table>
	</schema>
	<connector name="PostgreSQL" database="PostgreSQL" driver_class="org.postgresql.Driver" driver_jar="postgresql-9.2-1003.jdbc3.jar" host="localhost" port="5432" instance="qiita_test" user="mcdonadt" schema_mapping="" />
	<layout id="Layout669806" name="qiita" show_relation_columns="y" >
		<entity schema="qiita" name="controlled_vocab_values" color="d0def5" x="45" y="1695" />
		<entity schema="qiita" name="job_results_filepath" color="c0d4f3" x="405" y="1020" />
		<entity schema="qiita" name="analysis_job" color="d0def5" x="285" y="1095" />
		<entity schema="qiita" name="column_controlled_vocabularies" color="d0def5" x="270" y="1485" />
		<entity schema="qiita" name="mixs_field_description" color="d0def5" x="300" y="1650" />
		<entity schema="qiita" name="analysis_users" color="d0def5" x="60" y="900" />
		<entity schema="qiita" name="command" color="d0def5" x="210" y="1275" />
		<entity schema="qiita" name="logging" color="c0d4f3" x="735" y="1515" />
		<entity schema="qiita" name="command_data_type" color="c0d4f3" x="390" y="1335" />
		<entity schema="qiita" name="analysis_filepath" color="c0d4f3" x="405" y="900" />
		<entity schema="qiita" name="analysis_workflow" color="c0d4f3" x="390" y="810" />
		<entity schema="qiita" name="column_ontology" color="d0def5" x="285" y="1875" />
		<entity schema="qiita" name="controlled_vocab" color="d0def5" x="45" y="1485" />
		<entity schema="qiita" name="ontology" color="d0def5" x="510" y="1485" />
		<entity schema="qiita" name="qiita_user" color="d0def5" x="330" y="240" />
		<entity schema="qiita" name="prep_y" color="d0def5" x="1230" y="255" />
		<entity schema="qiita" name="filepath_type" color="c0d4f3" x="585" y="1035" />
		<entity schema="qiita" name="checksum_algorithm" color="b2cdf7" x="735" y="1035" />
		<entity schema="qiita" name="user_level" color="d0def5" x="165" y="225" />
		<entity schema="qiita" name="job_status" color="d0def5" x="210" y="1185" />
		<entity schema="qiita" name="severity" color="c0d4f3" x="870" y="1515" />
		<entity schema="qiita" name="job" color="d0def5" x="405" y="1170" />
		<entity schema="qiita" name="filepath" color="c0d4f3" x="645" y="825" />
		<entity schema="qiita" name="term" color="d0def5" x="540" y="1785" />
		<entity schema="qiita" name="analysis_status" color="d0def5" x="45" y="990" />
		<entity schema="qiita" name="collection_job" color="a8c4ef" x="255" y="660" />
		<entity schema="qiita" name="collection_analysis" color="a8c4ef" x="255" y="585" />
		<entity schema="qiita" name="collection_status" color="a8c4ef" x="45" y="660" />
		<entity schema="qiita" name="collection" color="a8c4ef" x="45" y="510" />
		<entity schema="qiita" name="collection_users" color="a8c4ef" x="255" y="495" />
		<entity schema="qiita" name="study_sample_columns" color="d0def5" x="1635" y="345" />
		<entity schema="qiita" name="study_prep_template" color="d0def5" x="1590" y="480" />
		<entity schema="qiita" name="prep_columns" color="b2cdf7" x="1470" y="345" />
		<entity schema="qiita" name="prep_template_sample" color="d0def5" x="1335" y="255" />
		<entity schema="qiita" name="portal_type" color="c0d4f3" x="720" y="510" />
		<entity schema="qiita" name="analysis_portal" color="a8c4ef" x="180" y="795" />
		<entity schema="qiita" name="message_user" color="a8c4ef" x="1230" y="1320" />
		<entity schema="qiita" name="message" color="a8c4ef" x="1425" y="1335" />
		<entity schema="qiita" name="sample_x" color="d0def5" x="1635" y="210" />
		<entity schema="qiita" name="prep_template_filepath" color="b2cdf7" x="1050" y="435" />
		<entity schema="qiita" name="sample_template_filepath" color="b2cdf7" x="1050" y="585" />
		<entity schema="qiita" name="prep_template" color="b2cdf7" x="1305" y="435" />
		<entity schema="qiita" name="analysis_sample" color="d0def5" x="45" y="1335" />
		<entity schema="qiita" name="parent_artifact" color="b2cdf7" x="1065" y="750" />
		<entity schema="qiita" name="artifact_filepath" color="b2cdf7" x="1050" y="840" />
		<entity schema="qiita" name="study_users" color="d0def5" x="1920" y="135" />
		<entity schema="qiita" name="study" color="d0def5" x="1935" y="255" />
		<entity schema="qiita" name="study_person" color="c0d4f3" x="2220" y="195" />
		<entity schema="qiita" name="study_experimental_factor" color="c0d4f3" x="2220" y="450" />
		<entity schema="qiita" name="study_environmental_package" color="b2cdf7" x="2160" y="90" />
		<entity schema="qiita" name="environmental_package" color="b2cdf7" x="2430" y="90" />
		<entity schema="qiita" name="investigation_study" color="c0d4f3" x="2220" y="360" />
		<entity schema="qiita" name="investigation" color="c0d4f3" x="2430" y="300" />
		<entity schema="qiita" name="study_portal" color="a8c4ef" x="1995" y="45" />
		<entity schema="qiita" name="data_type" color="d0def5" x="690" y="1170" />
		<entity schema="qiita" name="study_artifact" color="b2cdf7" x="1605" y="705" />
		<entity schema="qiita" name="software_publication" color="b2cdf7" x="2340" y="795" />
		<entity schema="qiita" name="visibility" color="b2cdf7" x="1050" y="945" />
		<entity schema="qiita" name="study_sample" color="d0def5" x="1455" y="150" />
		<entity schema="qiita" name="artifact_type" color="d0def5" x="1410" y="735" />
		<entity schema="qiita" name="publication" color="b2cdf7" x="2535" y="795" />
		<entity schema="qiita" name="timeseries_type" color="c0d4f3" x="2235" y="555" />
		<entity schema="qiita" name="study_publication" color="b2cdf7" x="2340" y="705" />
		<entity schema="qiita" name="data_directory" color="b2cdf7" x="840" y="735" />
		<entity schema="qiita" name="reference" color="c0d4f3" x="1785" y="1290" />
		<entity schema="qiita" name="software_command" color="b2cdf7" x="1905" y="750" />
		<entity schema="qiita" name="processing_job_status" color="b2cdf7" x="2025" y="1140" />
		<entity schema="qiita" name="processing_job" color="b2cdf7" x="1800" y="1095" />
		<entity schema="qiita" name="default_parameter_set" color="b2cdf7" x="2115" y="900" />
		<entity schema="qiita" name="command_parameter" color="b2cdf7" x="2130" y="1020" />
		<entity schema="qiita" name="artifact_processing_job" color="b2cdf7" x="1785" y="930" />
		<entity schema="qiita" name="software" color="b2cdf7" x="2100" y="750" />
<<<<<<< HEAD
		<entity schema="qiita" name="oauth_identifiers" color="b7c8e3" x="555" y="525" />
		<entity schema="qiita" name="ebi_run_accession" color="b2cdf7" x="1350" y="975" />
		<entity schema="qiita" name="artifact" color="b2cdf7" x="1200" y="750" />
=======
		<entity schema="qiita" name="oauth_identifiers" color="b7c8e3" x="2505" y="945" />
		<entity schema="qiita" name="oauth_software" color="b2cdf7" x="2355" y="945" />
		<entity schema="qiita" name="analysis" color="d0def5" x="225" y="885" />
		<entity schema="qiita" name="analysis_chain" color="c0d4f3" x="60" y="1095" />
>>>>>>> 09097556
		<group name="Group_analyses" color="c4e0f9" >
			<comment>analysis tables</comment>
			<entity schema="qiita" name="analysis" />
			<entity schema="qiita" name="analysis_job" />
			<entity schema="qiita" name="job" />
			<entity schema="qiita" name="command" />
			<entity schema="qiita" name="analysis_users" />
			<entity schema="qiita" name="analysis_status" />
			<entity schema="qiita" name="job_status" />
			<entity schema="qiita" name="analysis_sample" />
			<entity schema="qiita" name="analysis_chain" />
			<entity schema="qiita" name="analysis_filepath" />
			<entity schema="qiita" name="job_results_filepath" />
			<entity schema="qiita" name="command_data_type" />
			<entity schema="qiita" name="analysis_workflow" />
			<entity schema="qiita" name="analysis_portal" />
		</group>
		<group name="Group_users" color="ffff99" >
			<entity schema="qiita" name="user_level" />
			<entity schema="qiita" name="qiita_user" />
		</group>
		<group name="Group_study" color="99ff99" >
			<entity schema="qiita" name="study" />
			<entity schema="qiita" name="study_users" />
			<entity schema="qiita" name="study_experimental_factor" />
			<entity schema="qiita" name="investigation_study" />
			<entity schema="qiita" name="investigation" />
			<entity schema="qiita" name="study_person" />
			<entity schema="qiita" name="timeseries_type" />
			<entity schema="qiita" name="environmental_package" />
			<entity schema="qiita" name="study_environmental_package" />
			<entity schema="qiita" name="study_portal" />
		</group>
		<group name="Group_vocabularies" color="00ffcc" >
			<entity schema="qiita" name="controlled_vocab" />
			<entity schema="qiita" name="controlled_vocab_values" />
			<entity schema="qiita" name="column_controlled_vocabularies" />
			<entity schema="qiita" name="mixs_field_description" />
			<entity schema="qiita" name="column_ontology" />
		</group>
		<group name="Group_ontology" color="ff99ff" >
			<entity schema="qiita" name="ontology" />
			<entity schema="qiita" name="term" />
		</group>
		<group name="Group_logging" color="c4e0f9" >
			<entity schema="qiita" name="logging" />
			<entity schema="qiita" name="severity" />
		</group>
		<group name="Group_filepaths" color="c4e0f9" >
			<entity schema="qiita" name="filepath" />
			<entity schema="qiita" name="filepath_type" />
			<entity schema="qiita" name="checksum_algorithm" />
			<entity schema="qiita" name="data_directory" />
		</group>
		<group name="Group_collection" color="00cccc" >
			<entity schema="qiita" name="collection" />
			<entity schema="qiita" name="collection_status" />
			<entity schema="qiita" name="collection_users" />
			<entity schema="qiita" name="collection_analysis" />
			<entity schema="qiita" name="collection_job" />
		</group>
		<group name="Group_messages" color="c4e0f9" >
			<entity schema="qiita" name="message_user" />
			<entity schema="qiita" name="message" />
		</group>
		<group name="Group_artifact" color="ffcccc" >
			<entity schema="qiita" name="artifact" />
			<entity schema="qiita" name="parent_artifact" />
			<entity schema="qiita" name="artifact_filepath" />
			<entity schema="qiita" name="visibility" />
			<entity schema="qiita" name="artifact_type" />
			<entity schema="qiita" name="ebi_run_accession" />
			<entity schema="qiita" name="study_artifact" />
		</group>
		<group name="Group_template" color="ffffcc" >
			<entity schema="qiita" name="prep_y" />
			<entity schema="qiita" name="study_sample_columns" />
			<entity schema="qiita" name="study_sample" />
			<entity schema="qiita" name="study_prep_template" />
			<entity schema="qiita" name="prep_columns" />
			<entity schema="qiita" name="prep_template_sample" />
			<entity schema="qiita" name="sample_x" />
			<entity schema="qiita" name="prep_template_filepath" />
			<entity schema="qiita" name="sample_template_filepath" />
			<entity schema="qiita" name="prep_template" />
		</group>
		<group name="Group_processing" color="c4e0f9" >
			<entity schema="qiita" name="reference" />
			<entity schema="qiita" name="software" />
			<entity schema="qiita" name="software_command" />
			<entity schema="qiita" name="processing_job" />
			<entity schema="qiita" name="processing_job_status" />
			<entity schema="qiita" name="command_parameter" />
			<entity schema="qiita" name="default_parameter_set" />
			<entity schema="qiita" name="artifact_processing_job" />
		</group>
		<group name="Group_publication" color="ffccff" >
			<entity schema="qiita" name="publication" />
			<entity schema="qiita" name="software_publication" />
			<entity schema="qiita" name="study_publication" />
		</group>
		<group name="Group_oauth2" color="ccffcc" >
			<entity schema="qiita" name="oauth_identifiers" />
			<entity schema="qiita" name="oauth_software" />
		</group>
		<script name="Sql" id="SQL5888335" confirmed="y" >
			<string><![CDATA[CREATE TABLE oauth_software ( 
	software_id          bigint  NOT NULL,
	client_id            bigint  NOT NULL,
	CONSTRAINT idx_oauth_software PRIMARY KEY ( software_id, client_id )
 ) ;

CREATE INDEX idx_oauth_software ON oauth_software ( software_id ) ;

CREATE INDEX idx_oauth_software ON oauth_software ( client_id ) ;

ALTER TABLE oauth_software ADD CONSTRAINT fk_oauth_software_software FOREIGN KEY ( software_id ) REFERENCES software( software_id )    ;

ALTER TABLE oauth_software ADD CONSTRAINT fk_oauth_software FOREIGN KEY ( client_id ) REFERENCES oauth_identifiers( client_id )    ;

]]></string>
		</script>
	</layout>
</project><|MERGE_RESOLUTION|>--- conflicted
+++ resolved
@@ -3,11 +3,7 @@
 	<comment>Qiita-DB layout</comment>
 	<schema name="qiita" schemaname="qiita" >
 		<table name="analysis" >
-<<<<<<< HEAD
 			<comment>hHolds analysis information</comment>
-=======
-			<comment>Holds analysis information</comment>
->>>>>>> 09097556
 			<column name="analysis_id" type="bigserial" jt="-5" mandatory="y" >
 				<comment><![CDATA[Unique identifier for analysis]]></comment>
 			</column>
@@ -1622,16 +1618,9 @@
 		<entity schema="qiita" name="command_parameter" color="b2cdf7" x="2130" y="1020" />
 		<entity schema="qiita" name="artifact_processing_job" color="b2cdf7" x="1785" y="930" />
 		<entity schema="qiita" name="software" color="b2cdf7" x="2100" y="750" />
-<<<<<<< HEAD
 		<entity schema="qiita" name="oauth_identifiers" color="b7c8e3" x="555" y="525" />
 		<entity schema="qiita" name="ebi_run_accession" color="b2cdf7" x="1350" y="975" />
 		<entity schema="qiita" name="artifact" color="b2cdf7" x="1200" y="750" />
-=======
-		<entity schema="qiita" name="oauth_identifiers" color="b7c8e3" x="2505" y="945" />
-		<entity schema="qiita" name="oauth_software" color="b2cdf7" x="2355" y="945" />
-		<entity schema="qiita" name="analysis" color="d0def5" x="225" y="885" />
-		<entity schema="qiita" name="analysis_chain" color="c0d4f3" x="60" y="1095" />
->>>>>>> 09097556
 		<group name="Group_analyses" color="c4e0f9" >
 			<comment>analysis tables</comment>
 			<entity schema="qiita" name="analysis" />
@@ -1738,7 +1727,7 @@
 			<entity schema="qiita" name="oauth_software" />
 		</group>
 		<script name="Sql" id="SQL5888335" confirmed="y" >
-			<string><![CDATA[CREATE TABLE oauth_software ( 
+			<string><![CDATA[CREATE TABLE oauth_software (
 	software_id          bigint  NOT NULL,
 	client_id            bigint  NOT NULL,
 	CONSTRAINT idx_oauth_software PRIMARY KEY ( software_id, client_id )
