--- conflicted
+++ resolved
@@ -836,8 +836,8 @@
 		</table>
 		<table name="oauth_identifiers" >
 			<column name="client_id" type="varchar" length="50" jt="12" mandatory="y" />
-			<column name="client_secret" type="varchar" jt="12" mandatory="y" />
-			<index name="pk_oauth2" unique="PRIMARY_KEY" >
+			<column name="client_secret" type="varchar" length="255" jt="12" />
+			<index name="pk_oauth_identifiers" unique="PRIMARY_KEY" >
 				<column name="client_id" />
 			</index>
 		</table>
@@ -1601,10 +1601,7 @@
 		<entity schema="qiita" name="command_parameter" color="b2cdf7" x="2130" y="1020" />
 		<entity schema="qiita" name="artifact_processing_job" color="b2cdf7" x="1785" y="930" />
 		<entity schema="qiita" name="software" color="b2cdf7" x="2100" y="750" />
-<<<<<<< HEAD
-		<entity schema="qiita" name="oauth_identifiers" color="b7c8e3" x="570" y="510" />
-=======
->>>>>>> 4fd8c89a
+		<entity schema="qiita" name="oauth_identifiers" color="b7c8e3" x="555" y="525" />
 		<group name="Group_analyses" color="c4e0f9" >
 			<comment><![CDATA[analysis tables]]></comment>
 			<entity schema="qiita" name="analysis" />
