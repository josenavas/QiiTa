--- conflicted
+++ resolved
@@ -47,15 +47,13 @@
 END
 $$ LANGUAGE plpgsql;
 
-<<<<<<< HEAD
+-- Dec 7, 2017
+-- Adding new data types to qiita
+INSERT INTO qiita.data_type (data_type) VALUES ('Metatranscriptomics'), ('Viromics'), ('Genomics'), ('Transcriptomics');
+
 -- Dev 7, 2017
 -- Adding the name column to the prep template
 ALTER TABLE qiita.prep_template ADD name varchar DEFAULT 'Default Name' NOT NULL;
 
 -- Set the default name to be the previous name that was shown
-UPDATE qiita.prep_template SET name = 'Prep information ' || prep_template_id::varchar;
-=======
--- Dec 7, 2017
--- Adding new data types to qiita
-INSERT INTO qiita.data_type (data_type) VALUES ('Metatranscriptomics'), ('Viromics'), ('Genomics'), ('Transcriptomics');
->>>>>>> f2b51868
+UPDATE qiita.prep_template SET name = 'Prep information ' || prep_template_id::varchar;