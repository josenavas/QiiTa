# -----------------------------------------------------------------------------
# Copyright (c) 2014--, The Qiita Development Team.
#
# Distributed under the terms of the BSD 3-clause License.
#
# The full license is in the file LICENSE, distributed with this software.
# -----------------------------------------------------------------------------

<<<<<<< HEAD
from dateutil.parser import parse
from os import listdir
from os.path import join
=======
from functools import partial
>>>>>>> 55381adc
try:
    # Python 2
    from ConfigParser import ConfigParser
except ImportError:
    # Python 3
    from configparser import ConfigParser

import pandas as pd
<<<<<<< HEAD
from functools import partial
=======
from dateutil.parser import parse
>>>>>>> 55381adc

from .study import Study, StudyPerson
from .user import User
from .util import get_filetypes, get_filepath_types
from .data import RawData, PreprocessedData, ProcessedData
from .metadata_template import SampleTemplate


def load_study_from_cmd(owner, title, info):
    r"""Adds a study to the database

    Parameters
    ----------
    owner : str
        The email address of the owner of the study_abstract
    title : str
        The title of the study_abstract
    info : file-like object
        File-like object containing study information

    """
    # Parse the configuration file
    config = ConfigParser()
    config.readfp(info)

    optional = dict(config.items('optional'))
    get_optional = lambda name: optional.get(name, None)
    get_required = partial(config.get, 'required')
    required_fields = ['timeseries_type_id', 'mixs_compliant',
                       'number_samples_collected', 'number_samples_promised',
                       'portal_type_id', 'reprocess', 'study_alias',
                       'study_description', 'study_abstract',
                       'metadata_complete']
    optional_fields = ['funding', 'most_recent_contact', 'spatial_series',
                       'vamps_id']
    infodict = {}
    for value in required_fields:
        infodict[value] = get_required(value)

    for value in optional_fields:
        optvalue = get_optional(value)
        if optvalue is not None:
            infodict[value] = optvalue

    emp_person_name_email = get_optional('emp_person_name')
    if emp_person_name_email is not None:
        emp_name, emp_email = emp_person_name_email.split(',')
        infodict['emp_person_id'] = StudyPerson.create(emp_name.strip(),
                                                       emp_email.strip())
    lab_name_email = get_optional('lab_person')
    if lab_name_email is not None:
        lab_name, lab_email = lab_name_email.split(',')
        infodict['lab_person_id'] = StudyPerson.create(lab_name.strip(),
                                                       lab_email.strip())
    pi_name_email = get_required('principal_investigator')
    pi_name, pi_email = pi_name_email.split(',')
    infodict['principal_investigator_id'] = StudyPerson.create(
        pi_name.strip(), pi_email.strip())
    # this will eventually change to using the Experimental Factory Ontolgoy
    # names
    efo_ids = get_required('efo_ids')
    efo_ids = [x.strip() for x in efo_ids.split(',')]

    Study.create(User(owner), title, efo_ids, infodict)


def load_preprocessed_data_from_cmd(study_id, filedir, filepathtype,
                                    params_table, params_id,
                                    submitted_to_insdc):
    r"""Adds preprocessed data to the database

    Parameters
    ----------
    study_id : int
        The study id to which the preprocessed data belongs
    filedir : str
        Directory path of the preprocessed data
    filepathtype: str
        The filepath_type of the preprecessed data
    params_table_name : str
        The name of the table which contains the parameters of the
        preprocessing
    params_id : int
        The id of parameters int the params_table
    submitted_to_insdc : bool
        Has the data been submitted to insdc
    """
    fp_types_dict = get_filepath_types()
    fp_type = fp_types_dict[filepathtype]
    filepaths = [(join(filedir, fp), fp_type) for fp in listdir(filedir)]
    return PreprocessedData.create(Study(study_id), params_table, params_id,
                                   filepaths,
                                   submitted_to_insdc=submitted_to_insdc)


def sample_template_adder(sample_temp_path, study_id):
    r"""Adds a sample template to the database

    Parameters
    ----------
    sample_temp_path : str
        Path to the sample template file
    study_id : int
        The study id to which the sample template belongs
    """
    sample_temp = pd.DataFrame.from_csv(sample_temp_path, sep='\t',
                                        infer_datetime_format=True)
    return SampleTemplate.create(sample_temp, Study(study_id))


def load_raw_data_cmd(filepaths, filepath_types, filetype, study_ids):
    """Add new raw data by populating the relevant tables

    Parameters
    ----------
    filepaths : iterable of str
        Paths to the raw data files
    filepath_types : iterable of str
        Describes the contents of the files.
    filetype : str
        The type of file being loaded
    study_ids : iterable of int
        The IDs of the studies with which to associate this raw data

    Returns
    -------
    qiita_db.RawData
        The newly created `qiita_db.RawData` object
    """
    if len(filepaths) != len(filepath_types):
        raise ValueError("Please pass exactly one filepath_type for each "
                         "and every filepath")

    filetypes_dict = get_filetypes()
    filetype_id = filetypes_dict[filetype]

    filepath_types_dict = get_filepath_types()
    filepath_types = [filepath_types_dict[x] for x in filepath_types]

    studies = [Study(x) for x in study_ids]

    return RawData.create(filetype_id, list(zip(filepaths, filepath_types)),
                          studies)


def load_processed_data_cmd(fps, fp_types, processed_params_table_name,
                            processed_params_id, preprocessed_data_id=None,
                            processed_date=None):
    """Add a new processed data entry

    Parameters
    ----------
    fps : list of str
        Paths to the processed data files to associate with the ProcessedData
        object
    fp_types: list of str
        The types of files, one per fp
    processed_params_table_name : str
        The name of the processed_params_ table to use
    processed_params_id : int
        The ID of the row in the processed_params_ table
    preprocessed_data_id : int, optional
        Defaults to ``None``. The ID of the row in the preprocessed_data table.
    processed_date : str, optional
        Defaults to ``None``. The date and time to use as the processing date.
        Must be interpretable as a datetime object

    Returns
    -------
    qiita_db.ProcessedData
        The newly created `qiita_db.ProcessedData` object
    """
    if len(fps) != len(fp_types):
        raise ValueError("Please pass exactly one fp_type for each "
                         "and every fp")

    fp_types_dict = get_filepath_types()
    fp_types = [fp_types_dict[x] for x in fp_types]

    if preprocessed_data_id is not None:
        preprocessed_data = PreprocessedData(preprocessed_data_id)
    else:
        preprocessed_data = None

    if processed_date is not None:
        processed_date = parse(processed_date)

    return ProcessedData.create(processed_params_table_name,
                                processed_params_id, list(zip(fps, fp_types)),
                                preprocessed_data, processed_date)<|MERGE_RESOLUTION|>--- conflicted
+++ resolved
@@ -6,13 +6,10 @@
 # The full license is in the file LICENSE, distributed with this software.
 # -----------------------------------------------------------------------------
 
-<<<<<<< HEAD
 from dateutil.parser import parse
 from os import listdir
 from os.path import join
-=======
 from functools import partial
->>>>>>> 55381adc
 try:
     # Python 2
     from ConfigParser import ConfigParser
@@ -21,11 +18,6 @@
     from configparser import ConfigParser
 
 import pandas as pd
-<<<<<<< HEAD
-from functools import partial
-=======
-from dateutil.parser import parse
->>>>>>> 55381adc
 
 from .study import Study, StudyPerson
 from .user import User
