--- conflicted
+++ resolved
@@ -10,13 +10,8 @@
 from future.utils import viewvalues
 
 from moi import r_client
-<<<<<<< HEAD
-from qiita_db.analysis import Analysis
-from qiita_pet.handlers.base_handlers import BaseHandler
-=======
 from qiita_pet.handlers.base_handlers import BaseHandler
 from qiita_db.analysis import Analysis
->>>>>>> 09bd0f71
 
 
 class MessageHandler(WebSocketHandler):
@@ -81,12 +76,6 @@
         self.redis.disconnect()
 
 
-<<<<<<< HEAD
-class SelectSamplesHandler(WebSocketHandler, BaseHandler):
-    @authenticated
-    def on_message(self, msg):
-        """Selects or deselects samples on a message from the user
-=======
 class SelectedSocketHandler(WebSocketHandler, BaseHandler):
     """Websocket for removing samples on default analysis display page"""
     @authenticated
@@ -113,35 +102,11 @@
     @authenticated
     def on_message(self, msg):
         """Selects samples on a message from the user
->>>>>>> 09bd0f71
 
         Parameters
         ----------
         msg : JSON str
             Message containing sample and prc_data information, in the form
-<<<<<<< HEAD
-            {'action': action, 'proc_data': [p1, ...], 'samples': [[s1], ...]}
-            Where proc data in p1 matches to samples list in s1
-        """
-        # When the websocket receives a message from the javascript client,
-        # parse into JSON
-        msginfo = loads(msg)
-        num_samples = sum(len(x) for x in msginfo["samples"])
-        default = Analysis(self.current_user.default_analysis)
-        if msginfo["action"] == "select":
-            # match proc data with samples and add them
-            select = {}
-            for pid, samples in zip(msginfo["proc_data"], msginfo["samples"]):
-                select[pid] = samples
-                default.add_samples(select)
-            self.write_message("%d samples selected" % num_samples)
-        elif msginfo["action"] == "deselect":
-            for pid, samples in zip(msginfo["proc_data"], msginfo["samples"]):
-                default.remove_samples([pid], samples)
-            self.write_message("%d samples removed" % num_samples)
-        else:
-            raise ValueError("Unknown action: %s" % msginfo["action"])
-=======
             {proc_data_id': [s1, s2, ...], ...]}
         """
         msginfo = loads(msg)
@@ -151,5 +116,4 @@
         self.write_message(dumps({
             'sel': len(set(
                 chain.from_iterable(s for s in viewvalues(msginfo['sel']))))
-        }))
->>>>>>> 09bd0f71
+        }))