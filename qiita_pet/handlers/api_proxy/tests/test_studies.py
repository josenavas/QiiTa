# -----------------------------------------------------------------------------
# Copyright (c) 2014--, The Qiita Development Team.
#
# Distributed under the terms of the BSD 3-clause License.
#
# The full license is in the file LICENSE, distributed with this software.
# -----------------------------------------------------------------------------
from unittest import TestCase, main
from datetime import datetime

from qiita_core.util import qiita_test_checker
import qiita_db as qdb
from qiita_pet.handlers.api_proxy.studies import (
    data_types_get_req, study_get_req, study_prep_get_req, study_delete_req,
    study_files_get_req)


@qiita_test_checker()
class TestStudyAPI(TestCase):
    def test_data_types_get_req(self):
        obs = data_types_get_req()
        exp = {
            'status': 'success',
            'message': '',
            'data_types': ['16S', '18S', 'ITS', 'Proteomic', 'Metagenomic',
                           'Metabolomic']}
        self.assertItemsEqual(obs, exp)

    def test_study_get_req(self):
        obs = study_get_req(1, 'test@foo.bar')
        exp = {
            'status': 'success',
            'message': '',
            'study_info': {
                'mixs_compliant': True,
                'metadata_complete': True,
                'reprocess': False,
                'emp_person_id': 2,
                'number_samples_promised': 27,
                'funding': None,
                'vamps_id': None,
                'first_contact': datetime(2014, 5, 19, 16, 10),
                'timeseries_type_id': 1,
                'study_abstract':
                    'This is a preliminary study to examine the microbiota '
                    'associated with the Cannabis plant. Soils samples from '
                    'the bulk soil, soil associated with the roots, and the '
                    'rhizosphere were extracted and the DNA sequenced. Roots '
                    'from three independent plants of different strains were '
                    'examined. These roots were obtained November 11, 2011 '
                    'from plants that had been harvested in the summer. '
                    'Future studies will attempt to analyze the soils and '
                    'rhizospheres from the same location at different time '
                    'points in the plant lifecycle.',
<<<<<<< HEAD
                    'status': 'private',
                    'spatial_series': False,
                    'study_description': 'Analysis of the Cannabis Plant '
                                         'Microbiome',
                    'shared_with': ['shared@foo.bar'],
                    'lab_person': {'affiliation': 'knight lab',
                                   'name': 'LabDude',
                                   'email': 'lab_dude@foo.bar'},
                    'principal_investigator': {'affiliation': 'Wash U',
                                               'name': 'PIDude',
                                               'email': 'PI_dude@foo.bar'},
                    'study_alias': 'Cannabis Soils',
                    'study_id': 1,
                    'most_recent_contact': datetime(2014, 5, 19, 16, 11),
                    'publications': [['10.100/123456', '123456'],
                                     ['10.100/7891011', '7891011']],
                    'num_samples': 27,
                    'study_title': 'Identification of the Microbiomes for '
                                   'Cannabis Soils',
                    'number_samples_collected': 27},
            'editable': True}
=======
                'status': 'private',
                'spatial_series': False,
                'study_description': 'Analysis of the Cannabis Plant '
                                     'Microbiome',
                'shared_with': ['shared@foo.bar'],
                'lab_person': {'affiliation': 'knight lab',
                               'name': 'LabDude',
                               'email': 'lab_dude@foo.bar'},
                'principal_investigator': {'affiliation': 'Wash U',
                                           'name': 'PIDude',
                                           'email': 'PI_dude@foo.bar'},
                'study_alias': 'Cannabis Soils',
                'study_id': 1,
                'most_recent_contact': datetime(2014, 5, 19, 16, 11),
                'publications': [['10.100/123456', '123456'],
                                 ['10.100/7891011', '7891011']],
                'num_samples': 27,
                'study_title': 'Identification of the Microbiomes for '
                               'Cannabis Soils',
                'number_samples_collected': 27}}
>>>>>>> dbfe1c94
        self.assertEqual(obs, exp)

        # Test with no lab person
        info = {
            "timeseries_type_id": 1,
            "metadata_complete": True,
            "mixs_compliant": True,
            "number_samples_collected": 25,
            "number_samples_promised": 28,
            "study_alias": "FCM",
            "study_description": "DESC",
            "study_abstract": "ABS",
            "principal_investigator_id": qdb.study.StudyPerson(3),
            'first_contact': datetime(2015, 5, 19, 16, 10),
            'most_recent_contact': datetime(2015, 5, 19, 16, 11),
        }

        new_study = qdb.study.Study.create(
            qdb.user.User('test@foo.bar'), "Some New Study", [1],
            info)

        obs = study_get_req(new_study.id, 'test@foo.bar')
        exp = {
            'status': 'success',
            'message': '',
            'info': {
                'mixs_compliant': True,
                'metadata_complete': True,
                'reprocess': False,
                'emp_person_id': None,
                'number_samples_promised': 28,
                'funding': None,
                'vamps_id': None,
                'first_contact': datetime(2015, 5, 19, 16, 10),
                'timeseries_type_id': 1,
                'study_abstract': 'ABS',
                'status': 'private',
                'spatial_series': False,
                'study_description': 'DESC',
                'shared_with': [],
                'lab_person': None,
                'principal_investigator': {'affiliation': 'Wash U',
                                           'name': 'PIDude',
                                           'email': 'PI_dude@foo.bar'},
                'study_alias': 'FCM',
                'study_id': new_study.id,
                'most_recent_contact': datetime(2015, 5, 19, 16, 11),
                'publications': [],
                'num_samples': 25,
                'study_title': 'Some New Study',
                'number_samples_collected': 27}}
        self.assertItemsEqual(obs, exp)

    def test_study_get_req_no_access(self):
        obs = study_get_req(1, 'demo@microbio.me')
        exp = {'status': 'error',
               'message': 'User does not have access to study'}
        self.assertEqual(obs, exp)

    def test_study_get_req_no_exists(self):
        obs = study_get_req(4, 'test@foo.bar')
        exp = {'status': 'error',
               'message': 'Study does not exist'}
        self.assertEqual(obs, exp)

    def test_study_prep_get_req(self):
        obs = study_prep_get_req(1, 'test@foo.bar')
        exp = {'status': 'success',
               'message': '',
               'info': {'18S': [{
                   'id': 1,
                   'status': 'private',
                   'name': 'PREP 1 NAME',
                   'start_artifact_id': 1,
                   'start_artifact': 'FASTQ',
                   'youngest_artifact': 'BIOM - BIOM'}]}}
        self.assertEqual(obs, exp)

    def test_study_prep_get_req_no_access(self):
        obs = study_prep_get_req(1, 'demo@microbio.me')
        exp = {'status': 'error',
               'message': 'User does not have access to study'}
        self.assertEqual(obs, exp)

    def test_study_delete_req(self):
        info = {
            "timeseries_type_id": 1,
            "metadata_complete": True,
            "mixs_compliant": True,
            "number_samples_collected": 25,
            "number_samples_promised": 28,
            "study_alias": "FCM",
            "study_description": "DESC",
            "study_abstract": "ABS",
            "emp_person_id": qdb.study.StudyPerson(2),
            "principal_investigator_id": qdb.study.StudyPerson(3),
            "lab_person_id": qdb.study.StudyPerson(1)
        }

        new_study = qdb.study.Study.create(
            qdb.user.User('test@foo.bar'), "Some New Study", [1],
            info)

        study_delete_req(new_study.id, 'test@foo.bar')

        with self.assertRaises(qdb.exceptions.QiitaDBUnknownIDError):
            qdb.study.Study(new_study.id)

    def test_study_delete_req_error(self):
        obs = study_delete_req(1, 'test@foo.bar')
        exp = {'status': 'error',
               'message': 'Unable to delete study: Study "Identification of '
                          'the Microbiomes for Cannabis Soils" cannot be '
                          'erased because it has a sample template'}
        self.assertEqual(obs, exp)

    def test_study_delete_req_no_access(self):
        obs = study_delete_req(1, 'demo@microbio.me')
        exp = {'status': 'error',
               'message': 'User does not have access to study'}
        self.assertEqual(obs, exp)

    def test_study_delete_req_no_exists(self):
        obs = study_delete_req(4, 'test@foo.bar')
        exp = {'status': 'error',
               'message': 'Study does not exist'}
        self.assertEqual(obs, exp)

    def test_study_files_get_req(self):
        obs = study_files_get_req(1, 1, 'FASTQ')
        exp = {'status': 'success',
               'message': '',
               'remaining': ['uploaded_file.txt'],
               'file_types': [('raw_barcodes', True, []),
                              ('raw_forward_seqs', True, []),
                              ('raw_reverse_seqs', False, [])],
               'num_prefixes': 1}
        self.assertEqual(obs, exp)

if __name__ == '__main__':
    main()<|MERGE_RESOLUTION|>--- conflicted
+++ resolved
@@ -52,29 +52,6 @@
                     'Future studies will attempt to analyze the soils and '
                     'rhizospheres from the same location at different time '
                     'points in the plant lifecycle.',
-<<<<<<< HEAD
-                    'status': 'private',
-                    'spatial_series': False,
-                    'study_description': 'Analysis of the Cannabis Plant '
-                                         'Microbiome',
-                    'shared_with': ['shared@foo.bar'],
-                    'lab_person': {'affiliation': 'knight lab',
-                                   'name': 'LabDude',
-                                   'email': 'lab_dude@foo.bar'},
-                    'principal_investigator': {'affiliation': 'Wash U',
-                                               'name': 'PIDude',
-                                               'email': 'PI_dude@foo.bar'},
-                    'study_alias': 'Cannabis Soils',
-                    'study_id': 1,
-                    'most_recent_contact': datetime(2014, 5, 19, 16, 11),
-                    'publications': [['10.100/123456', '123456'],
-                                     ['10.100/7891011', '7891011']],
-                    'num_samples': 27,
-                    'study_title': 'Identification of the Microbiomes for '
-                                   'Cannabis Soils',
-                    'number_samples_collected': 27},
-            'editable': True}
-=======
                 'status': 'private',
                 'spatial_series': False,
                 'study_description': 'Analysis of the Cannabis Plant '
@@ -94,8 +71,9 @@
                 'num_samples': 27,
                 'study_title': 'Identification of the Microbiomes for '
                                'Cannabis Soils',
-                'number_samples_collected': 27}}
->>>>>>> dbfe1c94
+                'number_samples_collected': 27},
+            'editable': True}
+
         self.assertEqual(obs, exp)
 
         # Test with no lab person
@@ -121,7 +99,7 @@
         exp = {
             'status': 'success',
             'message': '',
-            'info': {
+            'study_info': {
                 'mixs_compliant': True,
                 'metadata_complete': True,
                 'reprocess': False,
@@ -146,7 +124,8 @@
                 'publications': [],
                 'num_samples': 25,
                 'study_title': 'Some New Study',
-                'number_samples_collected': 27}}
+                'number_samples_collected': 27},
+            'editable': True}
         self.assertItemsEqual(obs, exp)
 
     def test_study_get_req_no_access(self):
