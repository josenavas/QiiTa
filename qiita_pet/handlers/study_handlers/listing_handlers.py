--- conflicted
+++ resolved
@@ -44,10 +44,6 @@
     return ", ".join(shared)
 
 
-<<<<<<< HEAD
-def _build_single_study_info(study, info):
-    # Clean up and add to the study info for HTML purposes
-=======
 def _build_single_study_info(study, info, study_proc, proc_samples):
     """Clean up and add to the study info for HTML purposes
 
@@ -70,7 +66,6 @@
         info-information + extra information for the study,
         slightly HTML formatted
     """
->>>>>>> 2e0e6e55
     PI = StudyPerson(info['principal_investigator_id'])
     status = study.status
     if info['pmid'] is not None:
@@ -87,27 +82,6 @@
     info["pi"] = study_person_linkifier((PI.email, PI.name))
     del info["principal_investigator_id"]
     del info["email"]
-<<<<<<< HEAD
-    return info
-
-
-def _build_proc_data_info(study, study_proc, proc_samples):
-    # Build the proc data info list for the child row in datatable
-    proc_data_info = []
-    for pid in study_proc[study.id]:
-        proc_data = ProcessedData(pid)
-        proc_info = proc_data.processing_info
-        proc_info['pid'] = pid
-        proc_info['data_type'] = proc_data.data_type()
-        proc_info['samples'] = sorted(proc_samples[pid])
-        proc_info['processed_date'] = str(proc_info['processed_date'])
-        proc_data_info.append(proc_info)
-    return proc_data_info
-
-
-def _build_study_info(user, study_proc=None, proc_samples=None):
-    """builds list of dicts for studies table, with all html formatted
-=======
     # Build the proc data info list for the child row in datatable
     info["proc_data_info"] = []
     for data_type, proc_datas in viewitems(study_proc[study.id]):
@@ -147,7 +121,6 @@
 
 def _build_study_info(user, study_proc=None, proc_samples=None):
     """Builds list of dicts for studies table, with all HTML formatted
->>>>>>> 2e0e6e55
 
     Parameters
     ----------
@@ -158,11 +131,7 @@
         with that study. Required if proc_samples given.
     proc_samples : dict of lists, optional
         Dictionary keyed on proc_data_id that lists all samples associated with
-<<<<<<< HEAD
-        that processed data. Rquired if study_proc given.
-=======
         that processed data. Required if study_proc given.
->>>>>>> 2e0e6e55
 
     Returns
     -------
@@ -207,19 +176,6 @@
         study = Study(info['study_id'])
         # Build the processed data info for the study if none passed
         if build_samples:
-<<<<<<< HEAD
-                proc_data = study.processed_data()
-                proc_samples = {}
-                study_proc = {study.id: proc_data}
-                for pid in proc_data:
-                    proc_samples[pid] = ProcessedData(pid).samples
-
-        study_info = _build_single_study_info(study, info)
-        # Build the proc data info list for the child row in datatable
-        study_info["proc_data_info"] = _build_proc_data_info(study, study_proc,
-                                                             proc_samples)
-
-=======
             proc_data_list = study.processed_data()
             proc_samples = {}
             study_proc = {study.id: defaultdict(list)}
@@ -230,7 +186,6 @@
 
         study_info = _build_single_study_info(study, info, study_proc,
                                               proc_samples)
->>>>>>> 2e0e6e55
         infolist.append(study_info)
     return infolist
 
