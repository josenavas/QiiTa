from tornado.web import authenticated
from collections import defaultdict

from qiita_pet.handlers.base_handlers import BaseHandler
from qiita_db.user import User
from qiita_db.analysis import Analysis
from qiita_db.study import Study
from qiita_db.data import ProcessedData
from qiita_db.metadata_template import SampleTemplate
# login code modified from https://gist.github.com/guillaumevincent/4771570


class CreateAnalysisHandler(BaseHandler):
    """Analysis creation"""
    @authenticated
    def get(self):
        self.render('create_analysis.html', user=self.get_current_user())


class SelectStudiesHandler(BaseHandler):
    """Study selection"""
    @authenticated
    def post(self):
        name = self.get_argument('name')
        description = self.get_argument('description')
        user = self.get_current_user()
        # create list of studies
        study_ids = {s.id for s in Study.get_public()}
        userobj = User(user)
        [study_ids.add(x) for x in userobj.private_studies]
        [study_ids.add(x) for x in userobj.shared_studies]

        studies = [Study(i) for i in study_ids]
        analysis = Analysis.create(User(user), name, description)

        self.render('select_studies.html', user=user, aid=analysis.id,
                    studies=studies)


class SelectCommandsHandler(BaseHandler):
    """Select commands to be executed"""
    @authenticated
    def post(self):
        analysis_id = self.get_argument('analysis-id')
        study_args = self.get_arguments('studies')
        split = [x.split("#") for x in study_args]

        # build dictionary of studies and datatypes selected
        # as well a set of unique datatypes selected
        study_dts = defaultdict(list)
        data_types = set()
        for study_id, data_type in split:
            study_dts[study_id].append(data_type)
            data_types.add(data_type)

<<<<<<< HEAD
        # make sure the data types are unique
        data_types = sorted(list(data_types))

        # FIXME: Pull out from the database!!
=======
        # sort the elements to have 16S be the first tho show on the tabs
        data_types = sorted(list(data_types))

        # FIXME: Pull out from the database, see #111
>>>>>>> baf34323
        commands = {'16S': ['Alpha Diversity', 'Beta Diversity',
                            'Summarize Taxa'],
                    '18S': ['Alpha Diversity', 'Beta Diversity',
                            'Summarize Taxa'],
                    'Metabolomic': ['Summarize Taxa']}

        self.render('select_commands.html', user=self.get_current_user(),
                    commands=commands, data_types=data_types, aid=analysis_id)

        analysis = Analysis(analysis_id)

        for study_id in study_dts:
            study = Study(study_id)
            processed_data = {ProcessedData(pid).data_type: pid for pid in
                              study.processed_data}

            sample_ids = SampleTemplate(study.id).keys()
            for data_type in study_dts[study.id]:
                samples = [(processed_data[data_type], sid) for sid in
                           sample_ids]
                analysis.add_samples(samples)<|MERGE_RESOLUTION|>--- conflicted
+++ resolved
@@ -53,17 +53,10 @@
             study_dts[study_id].append(data_type)
             data_types.add(data_type)
 
-<<<<<<< HEAD
-        # make sure the data types are unique
-        data_types = sorted(list(data_types))
-
-        # FIXME: Pull out from the database!!
-=======
         # sort the elements to have 16S be the first tho show on the tabs
         data_types = sorted(list(data_types))
 
         # FIXME: Pull out from the database, see #111
->>>>>>> baf34323
         commands = {'16S': ['Alpha Diversity', 'Beta Diversity',
                             'Summarize Taxa'],
                     '18S': ['Alpha Diversity', 'Beta Diversity',
