r"""Qitta study handlers for the Tornado webserver.
"""
# -----------------------------------------------------------------------------
# Copyright (c) 2014--, The Qiita Development Team.
#
# Distributed under the terms of the BSD 3-clause License.
#
# The full license is in the file LICENSE, distributed with this software.
# -----------------------------------------------------------------------------
from __future__ import division
from collections import namedtuple

from tornado.web import authenticated, HTTPError, asynchronous
from tornado.gen import coroutine, Task
from wtforms import (Form, StringField, SelectField, BooleanField,
                     SelectMultipleField, TextAreaField, validators)

from future.utils import viewitems

from operator import itemgetter

from traceback import format_exception_only
from sys import exc_info

from json import dumps
from os import listdir, remove
from os.path import exists, join, basename
from functools import partial
from .base_handlers import BaseHandler

from pandas.parser import CParserError

from qiita_core.exceptions import IncompetentQiitaDeveloperError
from qiita_pet.util import linkify
from qiita_ware.context import submit
from qiita_ware.util import dataframe_from_template, stats_from_df
from qiita_ware.demux import stats as demux_stats
from qiita_ware.dispatchable import submit_to_ebi
from qiita_db.metadata_template import (SampleTemplate, PrepTemplate,
                                        load_template_to_dataframe)
from qiita_db.study import Study, StudyPerson
from qiita_db.user import User
from qiita_db.util import (get_study_fp, get_filepath_types, get_data_types,
                           get_filetypes, convert_to_id)
from qiita_db.data import PreprocessedData, RawData
from qiita_db.exceptions import (QiitaDBColumnError, QiitaDBExecutionError,
                                 QiitaDBDuplicateError, QiitaDBUnknownIDError)
from qiita_db.ontology import Ontology

study_person_linkifier = partial(
    linkify, "<a target=\"_blank\" href=\"mailto:{0}\">{1}</a>")
pubmed_linkifier = partial(
    linkify, "<a target=\"_blank\" href=\"http://www.ncbi.nlm.nih.gov/"
    "pubmed/{0}\">{0}</a>")


def _get_shared_links_for_study(study):
    shared = []
    for person in study.shared_with:
        person = User(person)
        shared.append(study_person_linkifier(
            (person.email, person.info['name'])))
    return ", ".join(shared)


def _build_study_info(studytype, user=None):
        """builds list of namedtuples for study listings"""
        if studytype == "private":
            studylist = user.private_studies
        elif studytype == "shared":
            studylist = user.shared_studies
        elif studytype == "public":
            studylist = Study.get_public()
        else:
            raise IncompetentQiitaDeveloperError("Must use private, shared, "
                                                 "or public!")

        StudyTuple = namedtuple('StudyInfo', 'id title meta_complete '
                                'num_samples_collected shared num_raw_data pi '
                                'pmids owner status')

        infolist = []
        for s_id in studylist:
            study = Study(s_id)
            status = study.status
            # Just passing the email address as the name here, since
            # name is not a required field in qiita.qiita_user
            owner = study_person_linkifier((study.owner, study.owner))
            info = study.info
            PI = StudyPerson(info['principal_investigator_id'])
            PI = study_person_linkifier((PI.email, PI.name))
            pmids = ", ".join([pubmed_linkifier([pmid])
                               for pmid in study.pmids])
            shared = _get_shared_links_for_study(study)
            infolist.append(StudyTuple(study.id, study.title,
                                       info["metadata_complete"],
                                       info["number_samples_collected"],
                                       shared, len(study.raw_data()),
                                       PI, pmids, owner, status))
        return infolist


def check_access(user, study, no_public=False):
    """make sure user has access to the study requested"""
    if not study.has_access(user, no_public):
        if no_public:
            return False
        else:
            raise HTTPError(403, "User %s does not have access to study %d" %
                                 (user.id, study.id))
    return True


def _check_owner(user, study):
    """make sure user is the owner of the study requested"""
    if not user == study.owner:
        raise HTTPError(403, "User %s does not own study %d" %
                        (user, study.id))


class CreateStudyForm(Form):
    study_title = StringField('Study Title', [validators.required()])
    study_alias = StringField('Study Alias', [validators.required()])
    pubmed_id = StringField('PubMed ID')

    # TODO:This can be filled from the database
    # in oracle, this is in controlled_vocabs (ID 1),
    #                       controlled_vocab_values with CVV IDs >= 0
    environmental_packages = SelectMultipleField(
        'Environmental Packages',
        [validators.required()],
        choices=[('air', 'air'),
                 ('host_associated', 'host-associated'),
                 ('human_amniotic_fluid', 'human-amniotic-fluid'),
                 ('human_associated', 'human-associated'),
                 ('human_blood', 'human-blood'),
                 ('human_gut', 'human-gut'),
                 ('human_oral', 'human-oral'),
                 ('human_skin', 'human-skin'),
                 ('human_urine', 'human-urine'),
                 ('human_vaginal', 'human-vaginal'),
                 ('biofilm', 'microbial mat/biofilm'),
                 ('misc_env',
                  'miscellaneous natural or artificial environment'),
                 ('plant_associated', 'plant-associated'),
                 ('sediment', 'sediment'),
                 ('soil', 'soil'),
                 ('wastewater_sludge', 'wastewater/sludge'),
                 ('water', 'water')])
    is_timeseries = BooleanField('Includes Event-Based Data')
    study_abstract = TextAreaField('Study Abstract', [validators.required()])
    study_description = StringField('Study Description',
                                    [validators.required()])
    # The choices for these "people" fields will be filled from the database
    principal_investigator = SelectField('Principal Investigator',
                                         [validators.required()],
                                         coerce=lambda x: x)
    lab_person = SelectField('Lab Person', coerce=lambda x: x)


class PrivateStudiesHandler(BaseHandler):
    @authenticated
    @coroutine
    def get(self):
        self.write(self.render_string('waiting.html'))
        self.flush()
        user = User(self.current_user)
        user_studies = yield Task(self._get_private, user)
        shared_studies = yield Task(self._get_shared, user)
        all_emails_except_current = yield Task(self._get_all_emails)
        all_emails_except_current.remove(self.current_user)
        self.render('private_studies.html', user=self.current_user,
                    user_studies=user_studies, shared_studies=shared_studies,
                    all_emails_except_current=all_emails_except_current)

    def _get_private(self, user, callback):
        callback(_build_study_info("private", user))

    def _get_shared(self, user, callback):
        """builds list of tuples for studies that are shared with user"""
        callback(_build_study_info("shared", user))

    def _get_all_emails(self, callback):
        callback(list(User.iter()))


class PublicStudiesHandler(BaseHandler):
    @authenticated
    @coroutine
    def get(self):
        self.write(self.render_string('waiting.html'))
        self.flush()
        public_studies = yield Task(self._get_public)
        self.render('public_studies.html', user=self.current_user,
                    public_studies=public_studies)

    def _get_public(self, callback):
        """builds list of tuples for studies that are public"""
        callback(_build_study_info("public"))


class StudyDescriptionHandler(BaseHandler):
    def get_raw_data(self, rdis, callback):
        """Get all raw data objects from a list of raw_data_ids"""
        callback([RawData(rdi) for rdi in rdis])

    def get_prep_templates(self, raw_data, callback):
        """Get all prep templates for a list of raw data objects"""
        d = {}
        for rd in raw_data:
            # We neeed this so PrepTemplate(p) doesn't fail if that raw
            # doesn't exist but raw data has the row: #554
            prep_templates = sorted(rd.prep_templates)
            d[rd.id] = [PrepTemplate(p) for p in prep_templates
                        if PrepTemplate.exists(p)]
        callback(d)

    def remove_add_study_template(self, raw_data, study_id, fp_rsp, callback):
        """Removes prep templates, raw data and sample template and adds
           a new one
        """
        for rd in raw_data():
            if PrepTemplate.exists((rd)):
                PrepTemplate.delete(rd)
        if SampleTemplate.exists(study_id):
            SampleTemplate.delete(study_id)

        SampleTemplate.create(load_template_to_dataframe(fp_rsp),
                              Study(study_id))
        # TODO: do not remove but move to final storage space
        # and keep there forever, issue #550
        remove(fp_rsp)

        callback()

    def get_raw_data_from_other_studies(self, user, study, callback):
        """Retrieves a tuple of raw_data_id and the last study title for that
        raw_data
        """
        d = {}
        for sid in user.private_studies:
            if sid == study.id:
                continue
            for rdid in Study(sid).raw_data():
                d[rdid] = Study(RawData(rdid).studies[-1]).title
        callback(d)

    @coroutine
    def display_template(self, study_id, msg, msg_level, tab_to_display=""):
        """Simple function to avoid duplication of code"""
        # make sure study is accessible and exists, raise error if not
        study = None
        study_id = int(study_id)
        try:
            study = Study(study_id)
        except QiitaDBUnknownIDError:
            # Study not in database so fail nicely
            raise HTTPError(404, "Study %d does not exist" % study_id)
        else:
            check_access(User(self.current_user), study)

        # processing files from upload path
        fp = get_study_fp(study_id)
        if exists(fp):
            fs = listdir(fp)
        else:
            fs = []
        # getting raw filepath_ types
        fts = [k.split('_', 1)[1].replace('_', ' ')
               for k in get_filepath_types() if k.startswith('raw_')]
        fts = ['<option value="%s">%s</option>' % (f, f) for f in fts]

        study = Study(study_id)
        user = User(self.current_user)
        # getting the RawData and its prep templates
        available_raw_data = yield Task(self.get_raw_data, study.raw_data())
        available_prep_templates = yield Task(self.get_prep_templates,
                                              available_raw_data)

        # other general vars, note that we create the select options here
        # so we do not have to loop several times over them in the template
        data_types = sorted(viewitems(get_data_types()), key=itemgetter(1))
        data_types = ['<option value="%s">%s</option>' % (v, k)
                      for k, v in data_types]
        filetypes = sorted(viewitems(get_filetypes()), key=itemgetter(1))
        filetypes = ['<option value="%s">%s</option>' % (v, k)
                     for k, v in filetypes]
        other_studies_rd = yield Task(self.get_raw_data_from_other_studies,
                                      user, study)
        other_studies_rd = ['<option value="%s">%s</option>' % (k,
                            "id: %d, study: %s" % (k, v))
                            for k, v in viewitems(other_studies_rd)]
        ena_terms = Ontology(convert_to_id('ENA', 'ontology')).terms
        ena_terms = ['<option value="%s">%s</option>' % (v, v)
                     for v in ena_terms]

        self.render('study_description.html', user=self.current_user,
                    study_title=study.title, study_info=study.info,
                    study_id=study_id, files=fs, filetypes=''.join(filetypes),
                    user_level=user.level, data_types=''.join(data_types),
                    available_raw_data=available_raw_data,
                    available_prep_templates=available_prep_templates,
                    ste=SampleTemplate.exists(study_id),
<<<<<<< HEAD
                    study_status=study.status,
                    filepath_types=''.join(fts),
=======
                    filepath_types=''.join(fts), ena_terms=''.join(ena_terms),
>>>>>>> 436f6039
                    tab_to_display=tab_to_display,
                    level=msg_level, message=msg,
                    can_upload=check_access(user, study, True),
                    other_studies_rd=''.join(other_studies_rd))

    @authenticated
    def get(self, study_id):
        study_id = int(study_id)
        check_access(User(self.current_user), Study(study_id))
        self.display_template(int(study_id), "", "")

    @authenticated
    @coroutine
    def post(self, study_id):
        study_id = int(study_id)
        check_access(User(self.current_user), Study(study_id))

        # vars to add sample template
        sample_template = self.get_argument('sample_template', None)
        # vars to add raw data
        filetype = self.get_argument('filetype', None)
        previous_raw_data = self.get_argument('previous_raw_data', None)
        # vars to add prep template
        add_prep_template = self.get_argument('add_prep_template', None)
        raw_data_id = self.get_argument('raw_data_id', None)
        data_type_id = self.get_argument('data_type_id', None)
<<<<<<< HEAD
        make_public = self.get_argument('make_public', None)
        approve_study = self.get_argument('approve_study', None)
=======
        investigation_type = self.get_argument('investigation_type', None)
        if investigation_type == "":
            investigation_type = None
        # to update investigation type
        update_investigation_type = self.get_argument(
            'update_investigation_type', None)
>>>>>>> 436f6039

        study = Study(study_id)
        if sample_template:
            # processing sample teplates

            fp_rsp = join(get_study_fp(study_id), sample_template)
            if not exists(fp_rsp):
                raise HTTPError(400, "This file doesn't exist: %s" % fp_rsp)

            try:
                # deleting previous uploads and inserting new one
                yield Task(self.remove_add_study_template,
                           study.raw_data,
                           study_id, fp_rsp)
            except (TypeError, QiitaDBColumnError, QiitaDBExecutionError,
                    QiitaDBDuplicateError, IOError, ValueError, KeyError,
                    CParserError) as e:
                error_msg = ''.join(format_exception_only(e, exc_info()))
                msg = ('<b>An error occurred parsing the sample template: '
                       '%s</b><br/>%s' % (basename(fp_rsp), error_msg))
                self.display_template(study_id, msg, "danger")
                return

            msg = ("The sample template '%s' has been added" %
                   sample_template)
            tab_to_display = ""

        elif make_public:
            # make sure user is admin, then make public
            if User(self.current_user).level == 'admin':
                study.status = 'public'

        elif approve_study:
            # make sure user is admin, then make public
            if User(self.current_user).level == 'admin':
                study.status = 'private'

        elif filetype or previous_raw_data:
            # adding blank raw data

            if filetype and previous_raw_data:
                msg = ("You can not specify both a new raw data and a "
                       "previouly used one")
            elif filetype:
                try:
                    RawData.create(filetype, [study])
                except (TypeError, QiitaDBColumnError, QiitaDBExecutionError,
                        QiitaDBDuplicateError, IOError, ValueError, KeyError,
                        CParserError) as e:
                    error_msg = ''.join(format_exception_only(e, exc_info()))
                    msg = ('An error occurred creating a new raw data'
                           'object. %s' % (error_msg))
                    self.display_template(study_id, msg, "danger")
                    return
                msg = ""
            else:
                # to be implemented
                # add raw data to study
                msg = "adding other study's raw data is being implemented"
            tab_to_display = ""

        elif add_prep_template and raw_data_id and data_type_id:
            # adding prep templates

            raw_data_id = int(raw_data_id)
            fp_rpt = join(get_study_fp(study_id), add_prep_template)
            if not exists(fp_rpt):
                raise HTTPError(400, "This file doesn't exist: %s" % fp_rpt)

            try:
                # inserting prep templates
                PrepTemplate.create(load_template_to_dataframe(fp_rpt),
                                    RawData(raw_data_id), study,
                                    int(data_type_id),
                                    investigation_type=investigation_type)
            except (TypeError, QiitaDBColumnError, QiitaDBExecutionError,
                    QiitaDBDuplicateError, IOError, ValueError,
                    CParserError) as e:
                error_msg = ''.join(format_exception_only(e, exc_info()))
                msg = ('An error occurred parsing the prep template: '
                       '%s. %s' % (basename(fp_rpt), error_msg))
                self.display_template(study_id, msg, "danger",
                                      str(raw_data_id))
                return

            msg = "Your prep template was added"
            tab_to_display = str(raw_data_id)
<<<<<<< HEAD
=======

        elif update_investigation_type:
            # updating the prep template investigation type

            pt = PrepTemplate(update_investigation_type)
            try:
                pt.investigation_type = investigation_type
            except QiitaDBColumnError as e:
                error_msg = ''.join(format_exception_only(e, exc_info()))
                msg = ('Invalid investigation type: %s. %s' %
                       (basename(fp_rpt), error_msg))
                self.display_template(study_id, msg, "danger",
                                      str(pt.raw_data_id))
                return

            msg = "The prep template has been updated!"
            tab_to_display = str(pt.raw_data)

>>>>>>> 436f6039
        else:
            msg = ("Error, did you select a valid uploaded file or are "
                   "passing the correct parameters?")
            tab_to_display = ""

        self.display_template(study_id, msg, "success", tab_to_display)


class CreateStudyHandler(BaseHandler):
    @authenticated
    def get(self):
        creation_form = CreateStudyForm()

        # Get people from the study_person table to populate the PI and
        # lab_person fields
        choices = [('', '')]
        for study_person in StudyPerson.iter():
            person = "{}, {}".format(study_person.name,
                                     study_person.affiliation)
            choices.append((study_person.id, person))

        creation_form.lab_person.choices = choices
        creation_form.principal_investigator.choices = choices

        # TODO: set the choices attributes on the environmental_package field
        self.render('create_study.html', user=self.current_user,
                    creation_form=creation_form)

    @authenticated
    def post(self):
        # Get the form data from the request arguments
        form_data = CreateStudyForm()
        form_data.process(data=self.request.arguments)

        # Get information about new people that need to be added to the DB
        new_people_info = zip(self.get_arguments('new_people_names'),
                              self.get_arguments('new_people_emails'),
                              self.get_arguments('new_people_affiliations'),
                              self.get_arguments('new_people_phones'),
                              self.get_arguments('new_people_addresses'))

        # New people will be indexed with negative numbers, so we reverse
        # the list here
        new_people_info.reverse()

        index = int(form_data.data['principal_investigator'][0])
        if index < 0:
            # If the ID is less than 0, then this is a new person
            PI = StudyPerson.create(
                new_people_info[index][0],
                new_people_info[index][1],
                new_people_info[index][2],
                new_people_info[index][3] or None,
                new_people_info[index][4] or None).id
        else:
            PI = index

        if form_data.data['lab_person'][0]:
            index = int(form_data.data['lab_person'][0])
            if index < 0:
                # If the ID is less than 0, then this is a new person
                lab_person = StudyPerson.create(
                    new_people_info[index][0],
                    new_people_info[index][1],
                    new_people_info[index][2],
                    new_people_info[index][3] or None,
                    new_people_info[index][4] or None).id
            else:
                lab_person = index
        else:
            lab_person = None

        # create the study
        # TODO: Get the portal type from... somewhere
        # TODO: Time series types; right now it's True/False; from emily?
        # TODO: MIXS compliant?  Always true, right?
        info = {
            'timeseries_type_id': 1,
            'portal_type_id': 1,
            'lab_person_id': lab_person,
            'principal_investigator_id': PI,
            'metadata_complete': False,
            'mixs_compliant': True,
            'study_description': form_data.data['study_description'][0],
            'study_alias': form_data.data['study_alias'][0],
            'study_abstract': form_data.data['study_abstract'][0]}

        # TODO: Fix this EFO once ontology stuff from emily is added
        theStudy = Study.create(User(self.current_user),
                                form_data.data['study_title'][0],
                                efo=[1], info=info)

        if form_data.data['pubmed_id'][0]:
            theStudy.add_pmid(form_data.data['pubmed_id'][0])

        msg = 'Study "%s" successfully created' % (
            form_data.data['study_title'][0])

        self.render('index.html', message=msg, level='success',
                    user=self.current_user)


class CreateStudyAJAX(BaseHandler):
    @authenticated
    def get(self):
        study_title = self.get_argument('study_title', None)
        if study_title is None:
            self.write('False')
            return

        self.write('False' if Study.exists(study_title) else 'True')


class ShareStudyAJAX(BaseHandler):
    def _get_shared_for_study(self, study, callback):
        shared_links = _get_shared_links_for_study(study)
        users = study.shared_with
        callback((users, shared_links))

    def _share(self, study, user, callback):
        user = User(user)
        callback(study.share(user))

    def _unshare(self, study, user, callback):
        user = User(user)
        callback(study.unshare(user))

    @authenticated
    @asynchronous
    @coroutine
    def get(self):
        study_id = int(self.get_argument('study_id'))
        study = Study(study_id)
        _check_owner(self.current_user, study)

        selected = self.get_argument('selected', None)
        deselected = self.get_argument('deselected', None)

        if selected is not None:
            yield Task(self._share, study, selected)
        if deselected is not None:
            yield Task(self._unshare, study, deselected)

        users, links = yield Task(self._get_shared_for_study, study)

        self.write(dumps({'users': users, 'links': links}))


class MetadataSummaryHandler(BaseHandler):
    @authenticated
    def get(self, arguments):
        study_id = int(self.get_argument('study_id'))

        # this block is tricky because you can either pass the sample or the
        # prep template and if none is passed then we will let an exception
        # be raised because template will not be declared for the logic below
        if self.get_argument('prep_template', None):
            template = PrepTemplate(int(self.get_argument('prep_template')))
        if self.get_argument('sample_template', None):
            tid = int(self.get_argument('sample_template'))
            template = SampleTemplate(tid)

        study = Study(template.study_id)

        # check whether or not the user has access to the requested information
        if not study.has_access(User(self.current_user)):
            raise HTTPError(403, "You do not have access to access this "
                                 "information.")

        df = dataframe_from_template(template)
        stats = stats_from_df(df)

        self.render('metadata_summary.html', user=self.current_user,
                    study_title=study.title, stats=stats,
                    study_id=study_id)


class EBISubmitHandler(BaseHandler):
    def display_template(self, preprocessed_data_id, msg, msg_level):
        """Simple function to avoid duplication of code"""
        preprocessed_data_id = int(preprocessed_data_id)
        try:
            preprocessed_data = PreprocessedData(preprocessed_data_id)
        except QiitaDBUnknownIDError:
            raise HTTPError(404, "PreprocessedData %d does not exist!" %
                                 preprocessed_data_id)
        else:
            user = User(self.current_user)
            if user.level != 'admin':
                raise HTTPError(403, "No permissions of admin, "
                                     "get/EBISubmitHandler: %s!" % user.id)

        prep_template = PrepTemplate(preprocessed_data.prep_template)
        sample_template = SampleTemplate(preprocessed_data.study)
        study = Study(preprocessed_data.study)
        stats = [('Number of samples', len(prep_template)),
                 ('Number of metadata headers',
                  len(sample_template.metadata_headers()))]

        demux = [path for path, ftype in preprocessed_data.get_filepaths()
                 if ftype == 'preprocessed_demux']

        if not len(demux):
            msg = ("Study does not appear to have demultiplexed "
                   "sequences associated")
            msg_level = 'danger'
        elif len(demux) > 1:
            msg = ("Study appears to have multiple demultiplexed files!")
            msg_level = 'danger'
        elif msg == "":
            demux_file = demux[0]
            demux_file_stats = demux_stats(demux_file)
            stats.append(('Number of sequences', demux_file_stats.n))
            msg_level = 'success'

        self.render('ebi_submission.html', user=self.current_user,
                    study_title=study.title, stats=stats, message=msg,
                    study_id=study.id, level=msg_level,
                    preprocessed_data_id=preprocessed_data_id,
                    investigation_type=prep_template.investigation_type)

    @authenticated
    def get(self, preprocessed_data_id):
        self.display_template(preprocessed_data_id, "", "")

    @authenticated
    def post(self, preprocessed_data_id):
        # make sure user is admin and can therefore actually submit to EBI
        if User(self.current_user).level != 'admin':
            raise HTTPError(403, "User %s cannot submit to EBI!" %
                            self.current_user)
        submission_type = self.get_argument('submission_type')

        if submission_type not in ['ADD', 'MODIFY']:
            raise HTTPError(403, "User: %s, %s is not a recognized submission "
                            "type" % (self.current_user, submission_type))

        msg = ''
        msg_level = 'success'
        preprocessed_data = PreprocessedData(preprocessed_data_id)
        state = preprocessed_data.submitted_to_insdc_status()
        if state == 'submitting':
            msg = "Cannot resubmit! Current state is: %s" % state
            msg_level = 'danger'
        elif state == 'success' and submission_type == "ADD":
            msg = "Cannot resubmit! Current state is: %s, use MODIFY" % state
            msg_level = 'danger'
        else:
            channel = self.current_user
            job_id = submit(channel, submit_to_ebi, int(preprocessed_data_id),
                            submission_type)

            self.render('compute_wait.html', user=self.current_user,
                        job_id=job_id, title='EBI Submission',
                        completion_redirect='/compute_complete/%s' % job_id)
            return

        self.display_template(preprocessed_data_id, msg, msg_level)<|MERGE_RESOLUTION|>--- conflicted
+++ resolved
@@ -301,12 +301,8 @@
                     available_raw_data=available_raw_data,
                     available_prep_templates=available_prep_templates,
                     ste=SampleTemplate.exists(study_id),
-<<<<<<< HEAD
                     study_status=study.status,
-                    filepath_types=''.join(fts),
-=======
                     filepath_types=''.join(fts), ena_terms=''.join(ena_terms),
->>>>>>> 436f6039
                     tab_to_display=tab_to_display,
                     level=msg_level, message=msg,
                     can_upload=check_access(user, study, True),
@@ -333,17 +329,15 @@
         add_prep_template = self.get_argument('add_prep_template', None)
         raw_data_id = self.get_argument('raw_data_id', None)
         data_type_id = self.get_argument('data_type_id', None)
-<<<<<<< HEAD
         make_public = self.get_argument('make_public', None)
         approve_study = self.get_argument('approve_study', None)
-=======
         investigation_type = self.get_argument('investigation_type', None)
+
         if investigation_type == "":
             investigation_type = None
         # to update investigation type
         update_investigation_type = self.get_argument(
             'update_investigation_type', None)
->>>>>>> 436f6039
 
         study = Study(study_id)
         if sample_template:
@@ -431,8 +425,6 @@
 
             msg = "Your prep template was added"
             tab_to_display = str(raw_data_id)
-<<<<<<< HEAD
-=======
 
         elif update_investigation_type:
             # updating the prep template investigation type
@@ -451,7 +443,6 @@
             msg = "The prep template has been updated!"
             tab_to_display = str(pt.raw_data)
 
->>>>>>> 436f6039
         else:
             msg = ("Error, did you select a valid uploaded file or are "
                    "passing the correct parameters?")
