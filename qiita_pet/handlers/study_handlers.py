r"""Qitta study handlers for the Tornado webserver.
"""
# -----------------------------------------------------------------------------
# Copyright (c) 2014--, The Qiita Development Team.
#
# Distributed under the terms of the BSD 3-clause License.
#
# The full license is in the file LICENSE, distributed with this software.
# -----------------------------------------------------------------------------
from __future__ import division
from collections import namedtuple

from tornado.web import authenticated, HTTPError, asynchronous
from tornado.gen import coroutine, Task
from wtforms import (Form, StringField, SelectField, BooleanField,
                     SelectMultipleField, TextAreaField, validators)

from json import dumps
from os import listdir
from os.path import exists, join, basename
from functools import partial
from .base_handlers import BaseHandler

from qiita_core.qiita_settings import qiita_config
from qiita_core.exceptions import IncompetentQiitaDeveloperError
from qiita_pet.util import linkify
from qiita_ware.context import submit
from qiita_ware.util import dataframe_from_template, stats_from_df
from qiita_ware.demux import stats as demux_stats
from qiita_ware.dispatchable import submit_to_ebi
from qiita_db.metadata_template import (SampleTemplate, PrepTemplate,
                                        load_template_to_dataframe)
from qiita_db.study import Study, StudyPerson
from qiita_db.user import User
from qiita_db.util import get_study_fp, convert_to_id, get_filepath_types
from qiita_db.ontology import Ontology
from qiita_db.data import PreprocessedData
from qiita_db.exceptions import (QiitaDBColumnError, QiitaDBExecutionError,
                                 QiitaDBDuplicateError, QiitaDBUnknownIDError)
from qiita_db.data import RawData

study_person_linkifier = partial(
    linkify, "<a target=\"_blank\" href=\"mailto:{0}\">{1}</a>")
pubmed_linkifier = partial(
    linkify, "<a target=\"_blank\" href=\"http://www.ncbi.nlm.nih.gov/"
    "pubmed/{0}\">{0}</a>")


def _get_shared_links_for_study(study):
    shared = []
    for person in study.shared_with:
        person = User(person)
        shared.append(study_person_linkifier(
            (person.email, person.info['name'])))
    return ", ".join(shared)


def _build_study_info(studytype, user=None):
        """builds list of namedtuples for study listings"""
        if studytype == "private":
            studylist = user.private_studies
        elif studytype == "shared":
            studylist = user.shared_studies
        elif studytype == "public":
            studylist = Study.get_public()
        else:
            raise IncompetentQiitaDeveloperError("Must use private, shared, "
                                                 "or public!")

        StudyTuple = namedtuple('StudyInfo', 'id title meta_complete '
                                'num_samples_collected shared num_raw_data pi '
                                'pmids owner status')

        infolist = []
        for s_id in studylist:
            study = Study(s_id)
            status = study.status
            # Just passing the email address as the name here, since
            # name is not a required field in qiita.qiita_user
            owner = study_person_linkifier((study.owner, study.owner))
            info = study.info
            PI = StudyPerson(info['principal_investigator_id'])
            PI = study_person_linkifier((PI.email, PI.name))
            pmids = ", ".join([pubmed_linkifier([pmid])
                               for pmid in study.pmids])
            shared = _get_shared_links_for_study(study)
            infolist.append(StudyTuple(study.id, study.title,
                                       info["metadata_complete"],
                                       info["number_samples_collected"],
                                       shared, len(study.raw_data()),
                                       PI, pmids, owner, status))
        return infolist


def _check_access(user, study):
    """make sure user has access to the study requested"""
    if not study.has_access(user):
        raise HTTPError(403, "User %s does not have access to study %d" %
                        (user.id, study.id))


def _check_owner(user, study):
    """make sure user is the owner of the study requested"""
    if not user == study.owner:
        raise HTTPError(403, "User %s does not own study %d" %
                        (user, study.id))


class CreateStudyForm(Form):
    study_title = StringField('Study Title', [validators.required()])
    study_alias = StringField('Study Alias', [validators.required()])
    pubmed_id = StringField('PubMed ID')

    # TODO:This can be filled from the database
    # in oracle, this is in controlled_vocabs (ID 1),
    #                       controlled_vocab_values with CVV IDs >= 0
    environmental_packages = SelectMultipleField(
        'Environmental Packages',
        [validators.required()],
        choices=[('air', 'air'),
                 ('host_associated', 'host-associated'),
                 ('human_amniotic_fluid', 'human-amniotic-fluid'),
                 ('human_associated', 'human-associated'),
                 ('human_blood', 'human-blood'),
                 ('human_gut', 'human-gut'),
                 ('human_oral', 'human-oral'),
                 ('human_skin', 'human-skin'),
                 ('human_urine', 'human-urine'),
                 ('human_vaginal', 'human-vaginal'),
                 ('biofilm', 'microbial mat/biofilm'),
                 ('misc_env',
                  'miscellaneous natural or artificial environment'),
                 ('plant_associated', 'plant-associated'),
                 ('sediment', 'sediment'),
                 ('soil', 'soil'),
                 ('wastewater_sludge', 'wastewater/sludge'),
                 ('water', 'water')])
    is_timeseries = BooleanField('Includes Event-Based Data')
    study_abstract = TextAreaField('Study Abstract', [validators.required()])
    study_description = StringField('Study Description',
                                    [validators.required()])
    # The choices for these "people" fields will be filled from the database
    principal_investigator = SelectField('Principal Investigator',
                                         [validators.required()],
                                         coerce=lambda x: x)
    lab_person = SelectField('Lab Person', coerce=lambda x: x)


class PrivateStudiesHandler(BaseHandler):
    @authenticated
    @asynchronous
    @coroutine
    def get(self):
        self.write(self.render_string('waiting.html'))
        self.flush()
        user = User(self.current_user)
        user_studies = yield Task(self._get_private, user)
        shared_studies = yield Task(self._get_shared, user)
        all_emails_except_current = yield Task(self._get_all_emails)
        all_emails_except_current.remove(self.current_user)
        self.render('private_studies.html', user=self.current_user,
                    user_studies=user_studies, shared_studies=shared_studies,
                    all_emails_except_current=all_emails_except_current)

    def _get_private(self, user, callback):
        callback(_build_study_info("private", user))

    def _get_shared(self, user, callback):
        """builds list of tuples for studies that are shared with user"""
        callback(_build_study_info("shared", user))

    def _get_all_emails(self, callback):
        callback(list(User.iter()))

    @authenticated
    def post(self):
        pass


class PublicStudiesHandler(BaseHandler):
    @authenticated
    @asynchronous
    @coroutine
    def get(self):
        self.write(self.render_string('waiting.html'))
        self.flush()
        public_studies = yield Task(self._get_public)
        self.render('public_studies.html', user=self.current_user,
                    public_studies=public_studies)

    def _get_public(self, callback):
        """builds list of tuples for studies that are public"""
        callback(_build_study_info("public"))

    @authenticated
    def post(self):
        pass


class StudyDescriptionHandler(BaseHandler):
    def display_template(self, study_id, msg):
        """Simple function to avoid duplication of code"""
        # make sure study is accessible and exists, raise error if not
        study = None
        study_id = int(study_id)
        ebi_status = None
        try:
            study = Study(study_id)
        except QiitaDBUnknownIDError:
            # Study not in database so fail nicely
            raise HTTPError(404, "Study %d does not exist" % study_id)
        else:
            _check_access(User(self.current_user), study)

        fp = get_study_fp(study_id)
        if exists(fp):
            fs = [f for f in listdir(fp)]
        else:
            fs = []
        fts = [k.split('_', 1)[1].replace('_', ' ')
               for k in get_filepath_types() if k.startswith('raw_')]

        valid_ssb = []
        for rdi in study.raw_data():
            rd = RawData(rdi)
            ex = PrepTemplate.exists(rd)
            if ex:
                valid_ssb.append(rdi)

        # get the prep template id and force to choose the first one
        # see issue https://github.com/biocore/qiita/issues/415
        if valid_ssb:
            prep_template_id = valid_ssb[0]
            split_libs_status = RawData(
                prep_template_id).preprocessing_status.replace('\n',
                                                               '<br/>')
            # getting EBI status
            sppd = study.preprocessed_data()
            if sppd:
                ebi_status = PreprocessedData(
                    sppd[-1]).submitted_to_insdc_status()
        else:
            ebi_status = None
            prep_template_id = None
            split_libs_status = None

        valid_ssb = ','.join(map(str, valid_ssb))
        ssb = len(valid_ssb) > 0

        # getting the ontologies
        ena = Ontology(convert_to_id('ENA', 'ontology'))
        user = User(self.current_user)
        self.render('study_description.html', user=self.current_user,
                    study_title=study.title, study_info=study.info,
                    study_id=study_id, files=fs, ssb=ssb, vssb=valid_ssb,
                    max_upload_size=qiita_config.max_upload_size,
                    sls=split_libs_status, filetypes=fts,
                    investigation_types=ena.terms, ebi_status=ebi_status,
                    prep_template_id=prep_template_id, user_level=user.level,
                    msg=msg)

    @authenticated
    def get(self, study_id):
        self.display_template(int(study_id), "")

    @authenticated
    def post(self, study_id):
        raw_sample_template = self.get_argument('raw_sample_template', None)
        raw_prep_template = self.get_argument('raw_prep_template', None)
        barcodes = self.get_argument('barcodes', "").split(',')
        forward_seqs = self.get_argument('forward_seqs', "").split(',')
        reverse_seqs = self.get_argument('reverse_seqs', "").split(',')
        investigation_type = self.get_argument('investigation-type', "")

        if raw_sample_template is None or raw_prep_template is None:
            raise HTTPError(400, "This function needs a sample template: "
                            "%s and a prep template: %s" %
                            (raw_sample_template, raw_prep_template))
        fp_rsp = join(get_study_fp(study_id), raw_sample_template)
        fp_rpt = join(get_study_fp(study_id), raw_prep_template)
        if not exists(fp_rsp):
            raise HTTPError(400, "This file doesn't exist: %s" % fp_rsp)
        if not exists(fp_rpt):
            raise HTTPError(400, "This file doesn't exist: %s" % fp_rpt)

        ena = Ontology(convert_to_id('ENA', 'ontology'))
        if (not investigation_type or investigation_type == "" or
                investigation_type not in ena.terms):
            raise HTTPError(400, "You need to have an investigation type")

        # FIXME: new studies that get created should be submitted with this
        # investigation type regardless of what the user selects from the GUI.
        #
        # Once #522 is merged this will have to be removed.
        #
        # See this comment for more information:
        # https://github.com/biocore/qiita/pull/522#issuecomment-60692714
        investigation_type = 'Amplicon Sequencing'

        study_id = int(study_id)
        study = Study(study_id)

        # deleting previous uploads
        for rd in study.raw_data():
            if PrepTemplate.exists(RawData(rd)):
                PrepTemplate.delete(rd)
        if SampleTemplate.exists(study):
            SampleTemplate.delete(study_id)

        try:
            # inserting sample template
            SampleTemplate.create(load_template_to_dataframe(fp_rsp), study)
        except (TypeError, QiitaDBColumnError, QiitaDBExecutionError,
                QiitaDBDuplicateError, IOError), e:
            msg = ('<b>An error occurred parsing the sample template: '
                   '%s</b><br/>%s' % (basename(fp_rsp), e))
            self.display_template(int(study_id), msg)
            return

        # inserting raw data
        fp = get_study_fp(study_id)
        filepaths = []
        if barcodes and barcodes[0] != "":
            filepaths.extend([(join(fp, t), "raw_barcodes") for t in barcodes])
        if forward_seqs and forward_seqs[0] != "":
            filepaths.extend([(join(fp, t), "raw_forward_seqs")
                              for t in forward_seqs])
        if reverse_seqs and reverse_seqs[0] != "":
            filepaths.extend([(join(fp, t), "raw_reverse_seqs")
                              for t in reverse_seqs])

        # currently hardcoding the filetypes, see issue
        # https://github.com/biocore/qiita/issues/391
        filetype = 2

        try:
            # currently hardcoding the study_ids to be an array but not sure
            # if this will ever be an actual array via the web interface
            raw_data = RawData.create(filetype, [study], 1, filepaths,
                                      investigation_type)
        except (TypeError, QiitaDBColumnError, QiitaDBExecutionError,
                IOError), e:
            fps = ', '.join([basename(f[0]) for f in filepaths])
            msg = ('<b>An error occurred parsing the raw files: '
                   '%s</b><br/>%s' % (basename(fps), e))
            self.display_template(int(study_id), msg)
            return

        try:
            # inserting prep templates
            PrepTemplate.create(load_template_to_dataframe(fp_rpt), raw_data,
                                study)
        except (TypeError, QiitaDBColumnError, QiitaDBExecutionError,
                IOError), e:
            msg = ('<b>An error occurred parsing the prep template: '
                   '%s</b><br/>%s' % (basename(fp_rpt), e))
            self.display_template(int(study_id), msg)
            return

        msg = "Your samples were processed"
        self.display_template(int(study_id), msg)


class CreateStudyHandler(BaseHandler):
    @authenticated
    def get(self):
        creation_form = CreateStudyForm()

        # Get people from the study_person table to populate the PI and
        # lab_person fields
        choices = [('', '')]
        for study_person in StudyPerson.iter():
            person = "{}, {}".format(study_person.name,
                                     study_person.affiliation)
            choices.append((study_person.id, person))

        creation_form.lab_person.choices = choices
        creation_form.principal_investigator.choices = choices

        # TODO: set the choices attributes on the environmental_package field
        self.render('create_study.html', user=self.current_user,
                    creation_form=creation_form)

    @authenticated
    def post(self):
        # Get the form data from the request arguments
        form_data = CreateStudyForm()
        form_data.process(data=self.request.arguments)

        # Get information about new people that need to be added to the DB
        new_people_info = zip(self.get_arguments('new_people_names'),
                              self.get_arguments('new_people_emails'),
                              self.get_arguments('new_people_affiliations'),
                              self.get_arguments('new_people_phones'),
                              self.get_arguments('new_people_addresses'))

        # New people will be indexed with negative numbers, so we reverse
        # the list here
        new_people_info.reverse()

        index = int(form_data.data['principal_investigator'][0])
        if index < 0:
            # If the ID is less than 0, then this is a new person
            PI = StudyPerson.create(
                new_people_info[index][0],
                new_people_info[index][1],
                new_people_info[index][2],
                new_people_info[index][3] or None,
                new_people_info[index][4] or None).id
        else:
            PI = index

        if form_data.data['lab_person'][0]:
            index = int(form_data.data['lab_person'][0])
            if index < 0:
                # If the ID is less than 0, then this is a new person
                lab_person = StudyPerson.create(
                    new_people_info[index][0],
                    new_people_info[index][1],
                    new_people_info[index][2],
                    new_people_info[index][3] or None,
                    new_people_info[index][4] or None).id
            else:
                lab_person = index
        else:
            lab_person = None

        # create the study
        # TODO: Get the portal type from... somewhere
        # TODO: Time series types; right now it's True/False; from emily?
        # TODO: MIXS compliant?  Always true, right?
        info = {
            'timeseries_type_id': 1,
            'portal_type_id': 1,
            'lab_person_id': lab_person,
            'principal_investigator_id': PI,
            'metadata_complete': False,
            'mixs_compliant': True,
            'study_description': form_data.data['study_description'][0],
            'study_alias': form_data.data['study_alias'][0],
            'study_abstract': form_data.data['study_abstract'][0]}

        # TODO: Fix this EFO once ontology stuff from emily is added
        theStudy = Study.create(User(self.current_user),
                                form_data.data['study_title'][0],
                                efo=[1], info=info)

        if form_data.data['pubmed_id'][0]:
            theStudy.add_pmid(form_data.data['pubmed_id'][0])

        msg = 'Study "%s" successfully created' % (
            form_data.data['study_title'][0])

        self.render('index.html', message=msg, level='success',
                    user=self.current_user)


class CreateStudyAJAX(BaseHandler):
    @authenticated
    def get(self):
        study_title = self.get_argument('study_title', None)
        if study_title is None:
            self.write('False')
            return

        self.write('False' if Study.exists(study_title) else 'True')


class ShareStudyAJAX(BaseHandler):
    def _get_shared_for_study(self, study, callback):
        shared_links = _get_shared_links_for_study(study)
        users = study.shared_with
        callback((users, shared_links))

    def _share(self, study, user, callback):
        user = User(user)
        callback(study.share(user))

    def _unshare(self, study, user, callback):
        user = User(user)
        callback(study.unshare(user))

    @authenticated
    @asynchronous
    @coroutine
    def get(self):
        study_id = int(self.get_argument('study_id'))
        study = Study(study_id)
        _check_owner(self.current_user, study)

        selected = self.get_argument('selected', None)
        deselected = self.get_argument('deselected', None)

        if selected is not None:
            yield Task(self._share, study, selected)
        if deselected is not None:
            yield Task(self._unshare, study, deselected)

        users, links = yield Task(self._get_shared_for_study, study)

        self.write(dumps({'users': users, 'links': links}))


class MetadataSummaryHandler(BaseHandler):
    @authenticated
    def get(self, arguments):
        study_id = int(self.get_argument('study_id'))

        # this block is tricky because you can pass either the sample or the
        # prep template and if none is passed then we will let an exception
        # be raised because template will not be declared for the logic below
        if self.get_argument('prep_template', None):
            template = PrepTemplate(int(self.get_argument('prep_template')))
        if self.get_argument('sample_template', None):
            tid = int(self.get_argument('sample_template'))
            template = SampleTemplate(tid)

        study = Study(study_id)

        # templates have same ID as study associated with, so can do check
<<<<<<< HEAD
        _check_access(User(self.current_user), Study(study_id))
=======
        _check_access(User(self.current_user), study)
>>>>>>> 53316e36

        df = dataframe_from_template(template)
        stats = stats_from_df(df)

        self.render('metadata_summary.html', user=self.current_user,
                    study_title=study.title, stats=stats,
                    study_id=study_id)


class EBISubmitHandler(BaseHandler):
    @authenticated
    def get(self, study_id):
        study_id = int(study_id)
        try:
            study = Study(study_id)
        except QiitaDBUnknownIDError:
            raise HTTPError(404, "Study %d does not exist!" % study_id)
        else:
            _check_access(User(self.current_user), study)

        st = SampleTemplate(study.sample_template)

        # TODO: only supporting a single prep template right now, which I think
        # is what indexing the first item here is equiv to
        preprocessed_data_id = study.preprocessed_data()[0]

        preprocessed_data = PreprocessedData(preprocessed_data_id)

        stats = [('Number of samples', len(st)),
                 ('Number of metadata headers', len(st.metadata_headers()))]

        if not study:
            study_title = 'This study DOES NOT exist'
            study_id = 'This study DOES NOT exist'
        else:
            study_title = study.title
            study_id = study.id

        if not error:
            stats = [('Number of samples', len(sample_template)),
                     ('Number of metadata headers',
                      len(sample_template.metadata_headers()))]

            demux = [path for path, ftype in preprocessed_data.get_filepaths()
                     if ftype == 'preprocessed_demux']

            if not len(demux):
                error = ("Study does not appear to have demultiplexed "
                         "sequences associated")
            elif len(demux) > 1:
                error = ("Study appears to have multiple demultiplexed files!")
            else:
                error = ""
                demux_file = demux[0]
                demux_file_stats = demux_stats(demux_file)
                stats.append(('Number of sequences', demux_file_stats.n))

            error = None
        else:
            stats = []

        self.render('ebi_submission.html', user=self.current_user,
                    study_title=study_title, stats=stats, error=error,
                    study_id=study_id)

    @authenticated
    def get(self, study_id):
        preprocessed_data = None
        sample_template = None
        error = None

        # this could be done with exists but it works on the title and
        # we do not have that
        try:
            study = Study(int(study_id))
        except (QiitaDBUnknownIDError):
            study = None
            error = 'There is no study %s' % study_id

        if study:
            try:
                sample_template = SampleTemplate(study.sample_template)
            except:
                sample_template = None
                error = 'There is no sample template for study: %s' % study_id

            try:
                # TODO: only supporting a single prep template right now, which
                # should be the last item
                preprocessed_data = PreprocessedData(
                    study.preprocessed_data()[-1])
            except:
                preprocessed_data = None
                error = ('There is no preprocessed data for study: '
                         '%s' % study_id)

        self.display_template(study, sample_template, preprocessed_data, error)

    @authenticated
    def post(self, study_id):
        # make sure user is admin and can therefore actually submit to EBI
        if User(self.current_user).level != 'admin':
            raise HTTPError(403, "User %s cannot submit to EBI!" %
                            self.current_user)

        channel = self.current_user
        job_id = submit(channel, submit_to_ebi, int(study_id))

        self.render('compute_wait.html', user=self.current_user,
                    job_id=job_id, title='EBI Submission',
                    completion_redirect='/compute_complete/%s' % job_id)<|MERGE_RESOLUTION|>--- conflicted
+++ resolved
@@ -518,11 +518,7 @@
         study = Study(study_id)
 
         # templates have same ID as study associated with, so can do check
-<<<<<<< HEAD
-        _check_access(User(self.current_user), Study(study_id))
-=======
         _check_access(User(self.current_user), study)
->>>>>>> 53316e36
 
         df = dataframe_from_template(template)
         stats = stats_from_df(df)
