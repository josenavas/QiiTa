r"""Qitta study handlers for the Tornado webserver.
"""
# -----------------------------------------------------------------------------
# Copyright (c) 2014--, The Qiita Development Team.
#
# Distributed under the terms of the BSD 3-clause License.
#
# The full license is in the file LICENSE, distributed with this software.
# -----------------------------------------------------------------------------
from __future__ import division
from collections import namedtuple

from tornado.web import authenticated, HTTPError, asynchronous
from tornado.gen import coroutine, Task
from wtforms import (Form, StringField, SelectField, BooleanField,
                     SelectMultipleField, TextAreaField, validators)

from future.utils import viewitems

from operator import itemgetter

from traceback import format_exception_only
from sys import exc_info

from json import dumps
from os import remove
from os.path import exists, join, basename
from functools import partial
from .base_handlers import BaseHandler

from pandas.parser import CParserError

from qiita_core.exceptions import IncompetentQiitaDeveloperError
from qiita_core.qiita_settings import qiita_config
from qiita_pet.util import linkify
from qiita_ware.context import submit
from qiita_ware.util import dataframe_from_template, stats_from_df
from qiita_ware.demux import stats as demux_stats
from qiita_ware.dispatchable import submit_to_ebi
from qiita_db.metadata_template import (SampleTemplate, PrepTemplate,
                                        load_template_to_dataframe)
from qiita_db.study import Study, StudyPerson
from qiita_db.user import User
from qiita_db.util import (get_filepath_types, get_data_types, get_filetypes,
                           convert_to_id, get_mountpoint,
                           get_files_from_uploads_folders)
from qiita_db.data import PreprocessedData, RawData
from qiita_db.exceptions import (QiitaDBColumnError, QiitaDBExecutionError,
                                 QiitaDBDuplicateError, QiitaDBUnknownIDError)
from qiita_db.ontology import Ontology

study_person_linkifier = partial(
    linkify, "<a target=\"_blank\" href=\"mailto:{0}\">{1}</a>")
pubmed_linkifier = partial(
    linkify, "<a target=\"_blank\" href=\"http://www.ncbi.nlm.nih.gov/"
    "pubmed/{0}\">{0}</a>")


def _get_shared_links_for_study(study):
    shared = []
    for person in study.shared_with:
        person = User(person)
        shared.append(study_person_linkifier(
            (person.email, person.info['name'])))
    return ", ".join(shared)


def _build_study_info(studytype, user=None):
        """builds list of namedtuples for study listings"""
        if studytype == "private":
            studylist = user.user_studies
        elif studytype == "shared":
            studylist = user.shared_studies
        elif studytype == "public":
            studylist = Study.get_by_status('public')
        else:
            raise IncompetentQiitaDeveloperError("Must use private, shared, "
                                                 "or public!")

        StudyTuple = namedtuple('StudyInfo', 'id title meta_complete '
                                'num_samples_collected shared num_raw_data pi '
                                'pmids owner status')

        infolist = []
        for s_id in studylist:
            study = Study(s_id)
            status = study.status
            # Just passing the email address as the name here, since
            # name is not a required field in qiita.qiita_user
            owner = study_person_linkifier((study.owner, study.owner))
            info = study.info
            PI = StudyPerson(info['principal_investigator_id'])
            PI = study_person_linkifier((PI.email, PI.name))
            pmids = ", ".join([pubmed_linkifier([pmid])
                               for pmid in study.pmids])
            shared = _get_shared_links_for_study(study)
            infolist.append(StudyTuple(study.id, study.title,
                                       info["metadata_complete"],
                                       info["number_samples_collected"],
                                       shared, len(study.raw_data()),
                                       PI, pmids, owner, status))
        return infolist


def check_access(user, study, no_public=False):
    """make sure user has access to the study requested"""
    if not study.has_access(user, no_public):
        if no_public:
            return False
        else:
            raise HTTPError(403, "User %s does not have access to study %d" %
                                 (user.id, study.id))
    return True


def _check_owner(user, study):
    """make sure user is the owner of the study requested"""
    if not user == study.owner:
        raise HTTPError(403, "User %s does not own study %d" %
                        (user, study.id))


class CreateStudyForm(Form):
    study_title = StringField('Study Title', [validators.required()])
    study_alias = StringField('Study Alias', [validators.required()])
    pubmed_id = StringField('PubMed ID')

    # TODO:This can be filled from the database
    # in oracle, this is in controlled_vocabs (ID 1),
    #                       controlled_vocab_values with CVV IDs >= 0
    environmental_packages = SelectMultipleField(
        'Environmental Packages',
        [validators.required()],
        choices=[('air', 'air'),
                 ('host_associated', 'host-associated'),
                 ('human_amniotic_fluid', 'human-amniotic-fluid'),
                 ('human_associated', 'human-associated'),
                 ('human_blood', 'human-blood'),
                 ('human_gut', 'human-gut'),
                 ('human_oral', 'human-oral'),
                 ('human_skin', 'human-skin'),
                 ('human_urine', 'human-urine'),
                 ('human_vaginal', 'human-vaginal'),
                 ('biofilm', 'microbial mat/biofilm'),
                 ('misc_env',
                  'miscellaneous natural or artificial environment'),
                 ('plant_associated', 'plant-associated'),
                 ('sediment', 'sediment'),
                 ('soil', 'soil'),
                 ('wastewater_sludge', 'wastewater/sludge'),
                 ('water', 'water')])
    is_timeseries = BooleanField('Includes Event-Based Data')
    study_abstract = TextAreaField('Study Abstract', [validators.required()])
    study_description = StringField('Study Description',
                                    [validators.required()])
    # The choices for these "people" fields will be filled from the database
    principal_investigator = SelectField('Principal Investigator',
                                         [validators.required()],
                                         coerce=lambda x: x)
    lab_person = SelectField('Lab Person', coerce=lambda x: x)


class PrivateStudiesHandler(BaseHandler):
    @authenticated
    @coroutine
    def get(self):
        self.write(self.render_string('waiting.html'))
        self.flush()
        user = User(self.current_user)
        user_studies = yield Task(self._get_private, user)
        shared_studies = yield Task(self._get_shared, user)
        all_emails_except_current = yield Task(self._get_all_emails)
        all_emails_except_current.remove(self.current_user)
        self.render('private_studies.html', user=self.current_user,
                    user_studies=user_studies, shared_studies=shared_studies,
                    all_emails_except_current=all_emails_except_current)

    def _get_private(self, user, callback):
        callback(_build_study_info("private", user))

    def _get_shared(self, user, callback):
        """builds list of tuples for studies that are shared with user"""
        callback(_build_study_info("shared", user))

    def _get_all_emails(self, callback):
        callback(list(User.iter()))


class PublicStudiesHandler(BaseHandler):
    @authenticated
    @coroutine
    def get(self):
        self.write(self.render_string('waiting.html'))
        self.flush()
        public_studies = yield Task(self._get_public)
        self.render('public_studies.html', user=self.current_user,
                    public_studies=public_studies)

    def _get_public(self, callback):
        """builds list of tuples for studies that are public"""
        callback(_build_study_info("public"))


class StudyDescriptionHandler(BaseHandler):
    def get_raw_data(self, rdis, callback):
        """Get all raw data objects from a list of raw_data_ids"""
        callback([RawData(rdi) for rdi in rdis])

    def get_prep_templates(self, raw_data, callback):
        """Get all prep templates for a list of raw data objects"""
        d = {}
        for rd in raw_data:
            # We neeed this so PrepTemplate(p) doesn't fail if that raw
            # doesn't exist but raw data has the row: #554
            prep_templates = sorted(rd.prep_templates)
            d[rd.id] = [PrepTemplate(p) for p in prep_templates
                        if PrepTemplate.exists(p)]
        callback(d)

    def remove_add_study_template(self, raw_data, study_id, fp_rsp, callback):
        """Removes prep templates, raw data and sample template and adds
           a new one
        """
        for rd in raw_data():
            if PrepTemplate.exists((rd)):
                PrepTemplate.delete(rd)
        if SampleTemplate.exists(study_id):
            SampleTemplate.delete(study_id)

        SampleTemplate.create(load_template_to_dataframe(fp_rsp),
                              Study(study_id))
        # TODO: do not remove but move to final storage space
        # and keep there forever, issue #550
        remove(fp_rsp)

        callback()

    def get_raw_data_from_other_studies(self, user, study, callback):
        """Retrieves a tuple of raw_data_id and the last study title for that
        raw_data
        """
        d = {}
        for sid in user.user_studies:
            if sid == study.id:
                continue
            for rdid in Study(sid).raw_data():
                d[rdid] = Study(RawData(rdid).studies[-1]).title
        callback(d)

    @coroutine
    def display_template(self, study, msg, msg_level, tab_to_display=""):
        """Simple function to avoid duplication of code"""
        # make sure study is accessible and exists, raise error if not

        # getting raw filepath_ types
        fts = [k.split('_', 1)[1].replace('_', ' ')
               for k in get_filepath_types() if k.startswith('raw_')]
        fts = ['<option value="%s">%s</option>' % (f, f) for f in fts]

        user = User(self.current_user)
        # getting the RawData and its prep templates
        available_raw_data = yield Task(self.get_raw_data, study.raw_data())
        available_prep_templates = yield Task(self.get_prep_templates,
                                              available_raw_data)
        # other general vars, note that we create the select options here
        # so we do not have to loop several times over them in the template
        data_types = sorted(viewitems(get_data_types()), key=itemgetter(1))
        data_types = ['<option value="%s">%s</option>' % (v, k)
                      for k, v in data_types]
        filetypes = sorted(viewitems(get_filetypes()), key=itemgetter(1))
        filetypes = ['<option value="%s">%s</option>' % (v, k)
                     for k, v in filetypes]
        other_studies_rd = yield Task(self.get_raw_data_from_other_studies,
                                      user, study)
        other_studies_rd = ['<option value="%s">%s</option>' % (k,
                            "id: %d, study: %s" % (k, v))
                            for k, v in viewitems(other_studies_rd)]

        ontology = Ontology(convert_to_id('ENA', 'ontology'))

        # make "Other" show at the bottom of the drop down menu
        ena_terms = []
        for v in sorted(ontology.terms):
            if v != 'Other':
                ena_terms.append('<option value="%s">%s</option>' % (v, v))
        ena_terms.append('<option value="Other">Other</option>')

        # New Type is for users to add a new user-defined investigation type
        user_defined_terms = ontology.user_defined_terms + ['New Type']
        self.render('study_description.html', user=self.current_user,
                    study_title=study.title, study_info=study.info,
                    study_id=study.id, filetypes=''.join(filetypes),
                    user_level=user.level, data_types=''.join(data_types),
                    available_raw_data=available_raw_data,
                    available_prep_templates=available_prep_templates,
<<<<<<< HEAD
                    ste=SampleTemplate.exists(study_id),
                    study_status=study.status,
=======
                    ste=SampleTemplate.exists(study.id),
>>>>>>> 27b28c72
                    filepath_types=''.join(fts), ena_terms=''.join(ena_terms),
                    tab_to_display=tab_to_display,
                    level=msg_level, message=msg,
                    can_upload=check_access(user, study, True),
                    other_studies_rd=''.join(other_studies_rd),
                    user_defined_terms=user_defined_terms,
                    files=get_files_from_uploads_folders(str(study.id)))

    @authenticated
    def get(self, study_id):
        try:
            study = Study(int(study_id))
        except QiitaDBUnknownIDError:
            # Study not in database so fail nicely
            raise HTTPError(404, "Study %s does not exist" % study_id)
        else:
            check_access(User(self.current_user), study)

        self.display_template(study, "", 'info')

    @authenticated
    @coroutine
    def post(self, study_id):
        study_id = int(study_id)
<<<<<<< HEAD
        user = User(self.current_user)
        check_access(user, Study(study_id))
=======
        try:
            study = Study(study_id)
        except QiitaDBUnknownIDError:
            # Study not in database so fail nicely
            raise HTTPError(404, "Study %d does not exist" % study_id)
        else:
            check_access(User(self.current_user), study)
>>>>>>> 27b28c72

        # vars to add sample template
        sample_template = self.get_argument('sample_template', None)
        # vars to add raw data
        filetype = self.get_argument('filetype', None)
        previous_raw_data = self.get_argument('previous_raw_data', None)
        # vars to add prep template
        add_prep_template = self.get_argument('add_prep_template', None)
        raw_data_id = self.get_argument('raw_data_id', None)
        data_type_id = self.get_argument('data_type_id', None)
        make_public = self.get_argument('make_public', False)
        approve_study = self.get_argument('approve_study', False)
        request_approval = self.get_argument('request_approval', False)
        investigation_type = self.get_argument('investigation-type', None)
        user_defined_investigation_type = self.get_argument(
            'user-defined-investigation-type', None)
        new_investigation_type = self.get_argument('new-investigation-type',
                                                   None)

        # non selected is the equivalent to the user not specifying the info
        # thus we should make the investigation_type None
        if investigation_type == "" or investigation_type == "Non selected":
            investigation_type = None

        # to update investigation type
        update_investigation_type = self.get_argument(
            'update_investigation_type', None)
        edit_investigation_type = self.get_argument('edit-investigation-type',
                                                    None)
        edit_user_defined_investigation_type = self.get_argument(
            'edit-user-defined-investigation-type', None)
        edit_new_investigation_type = self.get_argument(
            'edit-new-investigation-type', None)

        # non selected is the equivalent to the user not specifying the info
        # thus we should make the investigation_type None
        if edit_investigation_type == "" or \
                edit_investigation_type == "Non selected":
            edit_investigation_type = None

        msg_level = 'success'
        if sample_template:
            # processing sample templates

            _, base_fp = get_mountpoint("uploads")[0]
            fp_rsp = join(base_fp, str(study_id), sample_template)
            if not exists(fp_rsp):
                raise HTTPError(400, "This file doesn't exist: %s" % fp_rsp)

            try:
                # deleting previous uploads and inserting new one
                yield Task(self.remove_add_study_template,
                           study.raw_data,
                           study_id, fp_rsp)
            except (TypeError, QiitaDBColumnError, QiitaDBExecutionError,
                    QiitaDBDuplicateError, IOError, ValueError, KeyError,
                    CParserError) as e:
                error_msg = ''.join(format_exception_only(e, exc_info()))
                msg = ('<b>An error occurred parsing the sample template: '
                       '%s</b><br/>%s' % (basename(fp_rsp), error_msg))
                self.display_template(study, msg, "danger")
                return

            msg = ("The sample template '%s' has been added" %
                   sample_template)
            tab_to_display = ""

        elif request_approval:
            study.status = 'awaiting_approval'
            msg = "Study sent to admin for approval"
            tab_to_display = ""

        elif make_public:
            # make sure user is admin, then make public
            if user.level == 'admin' or not \
                    qiita_config.require_approval:
                study.status = 'public'
                msg = "Study set to public"
                tab_to_display = ""

        elif approve_study:
            # make sure user is admin, then make full private study
            if user.level == 'admin' or not \
                    qiita_config.require_approval:
                study.status = 'private'
                msg = "Study approved"
                tab_to_display = ""

        elif filetype or previous_raw_data:
            # adding blank raw data

            if filetype and previous_raw_data:
                msg = ("You can not specify both a new raw data and a "
                       "previouly used one")
            elif filetype:
                try:
                    RawData.create(filetype, [study])
                except (TypeError, QiitaDBColumnError, QiitaDBExecutionError,
                        QiitaDBDuplicateError, IOError, ValueError, KeyError,
                        CParserError) as e:
                    error_msg = ''.join(format_exception_only(e, exc_info()))
                    msg = ('An error occurred creating a new raw data'
                           'object. %s' % (error_msg))
                    self.display_template(study, msg, "danger")
                    return
                msg = ""
            else:
                raw_data = [RawData(rd) for rd in previous_raw_data]
                study.add_raw_data(raw_data)
                msg = ""
            tab_to_display = ""

        elif add_prep_template and raw_data_id and data_type_id:
            # adding prep templates

            if investigation_type == 'Other' and \
                    user_defined_investigation_type == 'New Type':
                investigation_type = new_investigation_type

                # this is a new user defined investigation type so store it
                ontology = Ontology(convert_to_id('ENA', 'ontology'))
                ontology.add_user_defined_term(investigation_type)
            elif investigation_type == 'Other' and \
                    user_defined_investigation_type != 'New Type':
                investigation_type = user_defined_investigation_type

            raw_data_id = int(raw_data_id)
            _, base_path = get_mountpoint("uploads")[0]
            fp_rpt = join(base_path, str(study_id), add_prep_template)
            if not exists(fp_rpt):
                raise HTTPError(400, "This file doesn't exist: %s" % fp_rpt)

            try:
                # inserting prep templates
                PrepTemplate.create(load_template_to_dataframe(fp_rpt),
                                    RawData(raw_data_id), study,
                                    int(data_type_id),
                                    investigation_type=investigation_type)
            except (TypeError, QiitaDBColumnError, QiitaDBExecutionError,
                    QiitaDBDuplicateError, IOError, ValueError,
                    CParserError) as e:
                error_msg = ''.join(format_exception_only(e, exc_info()))
                msg = ('An error occurred parsing the prep template: '
                       '%s. %s' % (basename(fp_rpt), error_msg))
                self.display_template(study, msg, "danger",
                                      str(raw_data_id))
                return

            msg = "Your prep template was added"
            tab_to_display = str(raw_data_id)

        elif update_investigation_type:
            # updating the prep template investigation type

            pt = PrepTemplate(update_investigation_type)
            investigation_type = edit_investigation_type

            # figure out whether to add it as a user defined term or not
            if edit_investigation_type == 'Other' and \
                    edit_user_defined_investigation_type == 'New Type':
                investigation_type = edit_new_investigation_type

                # this is a new user defined investigation type so store it
                ontology = Ontology(convert_to_id('ENA', 'ontology'))
                ontology.add_user_defined_term(investigation_type)

            elif investigation_type == 'Other' and \
                    user_defined_investigation_type != 'New Type':
                investigation_type = edit_user_defined_investigation_type

            try:
                pt.investigation_type = investigation_type
            except QiitaDBColumnError as e:
                error_msg = ''.join(format_exception_only(e, exc_info()))
                msg = 'Invalid investigation type: %s' % error_msg
                self.display_template(study, msg, "danger",
                                      str(pt.raw_data))
                return

            msg = "The prep template has been updated!"
            tab_to_display = str(pt.raw_data)

        else:
            msg = ("Error, did you select a valid uploaded file or are "
                   "passing the correct parameters?")
            msg_level = 'danger'
            tab_to_display = ""

        self.display_template(study, msg, msg_level, tab_to_display)


class CreateStudyHandler(BaseHandler):
    @authenticated
    def get(self):
        creation_form = CreateStudyForm()

        # Get people from the study_person table to populate the PI and
        # lab_person fields
        choices = [('', '')]
        for study_person in StudyPerson.iter():
            person = "{}, {}".format(study_person.name,
                                     study_person.affiliation)
            choices.append((study_person.id, person))

        creation_form.lab_person.choices = choices
        creation_form.principal_investigator.choices = choices

        # TODO: set the choices attributes on the environmental_package field
        self.render('create_study.html', user=self.current_user,
                    creation_form=creation_form)

    @authenticated
    def post(self):
        # Get the form data from the request arguments
        form_data = CreateStudyForm()
        form_data.process(data=self.request.arguments)

        # Get information about new people that need to be added to the DB
        new_people_info = zip(self.get_arguments('new_people_names'),
                              self.get_arguments('new_people_emails'),
                              self.get_arguments('new_people_affiliations'),
                              self.get_arguments('new_people_phones'),
                              self.get_arguments('new_people_addresses'))

        # New people will be indexed with negative numbers, so we reverse
        # the list here
        new_people_info.reverse()

        index = int(form_data.data['principal_investigator'][0])
        if index < 0:
            # If the ID is less than 0, then this is a new person
            PI = StudyPerson.create(
                new_people_info[index][0],
                new_people_info[index][1],
                new_people_info[index][2],
                new_people_info[index][3] or None,
                new_people_info[index][4] or None).id
        else:
            PI = index

        if form_data.data['lab_person'][0]:
            index = int(form_data.data['lab_person'][0])
            if index < 0:
                # If the ID is less than 0, then this is a new person
                lab_person = StudyPerson.create(
                    new_people_info[index][0],
                    new_people_info[index][1],
                    new_people_info[index][2],
                    new_people_info[index][3] or None,
                    new_people_info[index][4] or None).id
            else:
                lab_person = index
        else:
            lab_person = None

        # create the study
        # TODO: Get the portal type from... somewhere
        # TODO: Time series types; right now it's True/False; from emily?
        # TODO: MIXS compliant?  Always true, right?
        info = {
            'timeseries_type_id': 1,
            'portal_type_id': 1,
            'lab_person_id': lab_person,
            'principal_investigator_id': PI,
            'metadata_complete': False,
            'mixs_compliant': True,
            'study_description': form_data.data['study_description'][0],
            'study_alias': form_data.data['study_alias'][0],
            'study_abstract': form_data.data['study_abstract'][0]}

        # TODO: Fix this EFO once ontology stuff from emily is added
        theStudy = Study.create(User(self.current_user),
                                form_data.data['study_title'][0],
                                efo=[1], info=info)

        if form_data.data['pubmed_id'][0]:
            theStudy.add_pmid(form_data.data['pubmed_id'][0])

        msg = 'Study "%s" successfully created' % (
            form_data.data['study_title'][0])

        self.render('index.html', message=msg, level='success',
                    user=self.current_user)


class StudyApprovalList(BaseHandler):
    @authenticated
    def get(self):
        user = User(self.current_user)
        if user.level != 'admin':
            raise HTTPError(403, 'User %s is not admin' % self.current_user)

        parsed_studies = []
        for sid in Study.get_by_status('awaiting_approval'):
            study = Study(sid)
            parsed_studies.append((study.id, study.title, study.owner))

        self.render('admin_approval.html', user=self.current_user,
                    study_info=parsed_studies)


class CreateStudyAJAX(BaseHandler):
    @authenticated
    def get(self):
        study_title = self.get_argument('study_title', None)
        if study_title is None:
            self.write('False')
            return

        self.write('False' if Study.exists(study_title) else 'True')


class ShareStudyAJAX(BaseHandler):
    def _get_shared_for_study(self, study, callback):
        shared_links = _get_shared_links_for_study(study)
        users = study.shared_with
        callback((users, shared_links))

    def _share(self, study, user, callback):
        user = User(user)
        callback(study.share(user))

    def _unshare(self, study, user, callback):
        user = User(user)
        callback(study.unshare(user))

    @authenticated
    @asynchronous
    @coroutine
    def get(self):
        study_id = int(self.get_argument('study_id'))
        study = Study(study_id)
        _check_owner(self.current_user, study)

        selected = self.get_argument('selected', None)
        deselected = self.get_argument('deselected', None)

        if selected is not None:
            yield Task(self._share, study, selected)
        if deselected is not None:
            yield Task(self._unshare, study, deselected)

        users, links = yield Task(self._get_shared_for_study, study)

        self.write(dumps({'users': users, 'links': links}))


class MetadataSummaryHandler(BaseHandler):
    @authenticated
    def get(self, arguments):
        study_id = int(self.get_argument('study_id'))

        # this block is tricky because you can either pass the sample or the
        # prep template and if none is passed then we will let an exception
        # be raised because template will not be declared for the logic below
        if self.get_argument('prep_template', None):
            template = PrepTemplate(int(self.get_argument('prep_template')))
        if self.get_argument('sample_template', None):
            template = None
            tid = int(self.get_argument('sample_template'))
            try:
                template = SampleTemplate(tid)
            except QiitaDBUnknownIDError:
                raise HTTPError(404, "SampleTemplate %d does not exist" % tid)

        study = Study(template.study_id)

        # check whether or not the user has access to the requested information
        if not study.has_access(User(self.current_user)):
            raise HTTPError(403, "You do not have access to access this "
                                 "information.")

        df = dataframe_from_template(template)
        stats = stats_from_df(df)

        self.render('metadata_summary.html', user=self.current_user,
                    study_title=study.title, stats=stats,
                    study_id=study_id)


class EBISubmitHandler(BaseHandler):
    def display_template(self, preprocessed_data_id, msg, msg_level):
        """Simple function to avoid duplication of code"""
        preprocessed_data_id = int(preprocessed_data_id)
        try:
            preprocessed_data = PreprocessedData(preprocessed_data_id)
        except QiitaDBUnknownIDError:
            raise HTTPError(404, "PreprocessedData %d does not exist!" %
                                 preprocessed_data_id)
        else:
            user = User(self.current_user)
            if user.level != 'admin':
                raise HTTPError(403, "No permissions of admin, "
                                     "get/EBISubmitHandler: %s!" % user.id)

        prep_template = PrepTemplate(preprocessed_data.prep_template)
        sample_template = SampleTemplate(preprocessed_data.study)
        study = Study(preprocessed_data.study)
        stats = [('Number of samples', len(prep_template)),
                 ('Number of metadata headers',
                  len(sample_template.metadata_headers()))]

        demux = [path for path, ftype in preprocessed_data.get_filepaths()
                 if ftype == 'preprocessed_demux']

        if not len(demux):
            msg = ("Study does not appear to have demultiplexed "
                   "sequences associated")
            msg_level = 'danger'
        elif len(demux) > 1:
            msg = ("Study appears to have multiple demultiplexed files!")
            msg_level = 'danger'
        elif msg == "":
            demux_file = demux[0]
            demux_file_stats = demux_stats(demux_file)
            stats.append(('Number of sequences', demux_file_stats.n))
            msg_level = 'success'

        self.render('ebi_submission.html', user=self.current_user,
                    study_title=study.title, stats=stats, message=msg,
                    study_id=study.id, level=msg_level,
                    preprocessed_data_id=preprocessed_data_id,
                    investigation_type=prep_template.investigation_type)

    @authenticated
    def get(self, preprocessed_data_id):
        self.display_template(preprocessed_data_id, "", "")

    @authenticated
    def post(self, preprocessed_data_id):
        # make sure user is admin and can therefore actually submit to EBI
        if User(self.current_user).level != 'admin':
            raise HTTPError(403, "User %s cannot submit to EBI!" %
                            self.current_user)
        submission_type = self.get_argument('submission_type')

        if submission_type not in ['ADD', 'MODIFY']:
            raise HTTPError(403, "User: %s, %s is not a recognized submission "
                            "type" % (self.current_user, submission_type))

        msg = ''
        msg_level = 'success'
        preprocessed_data = PreprocessedData(preprocessed_data_id)
        state = preprocessed_data.submitted_to_insdc_status()
        if state == 'submitting':
            msg = "Cannot resubmit! Current state is: %s" % state
            msg_level = 'danger'
        elif state == 'success' and submission_type == "ADD":
            msg = "Cannot resubmit! Current state is: %s, use MODIFY" % state
            msg_level = 'danger'
        else:
            channel = self.current_user
            job_id = submit(channel, submit_to_ebi, int(preprocessed_data_id),
                            submission_type)

            self.render('compute_wait.html', user=self.current_user,
                        job_id=job_id, title='EBI Submission',
                        completion_redirect='/compute_complete/%s' % job_id)
            return

        self.display_template(preprocessed_data_id, msg, msg_level)<|MERGE_RESOLUTION|>--- conflicted
+++ resolved
@@ -293,12 +293,8 @@
                     user_level=user.level, data_types=''.join(data_types),
                     available_raw_data=available_raw_data,
                     available_prep_templates=available_prep_templates,
-<<<<<<< HEAD
                     ste=SampleTemplate.exists(study_id),
                     study_status=study.status,
-=======
-                    ste=SampleTemplate.exists(study.id),
->>>>>>> 27b28c72
                     filepath_types=''.join(fts), ena_terms=''.join(ena_terms),
                     tab_to_display=tab_to_display,
                     level=msg_level, message=msg,
@@ -323,18 +319,14 @@
     @coroutine
     def post(self, study_id):
         study_id = int(study_id)
-<<<<<<< HEAD
         user = User(self.current_user)
-        check_access(user, Study(study_id))
-=======
         try:
             study = Study(study_id)
         except QiitaDBUnknownIDError:
             # Study not in database so fail nicely
             raise HTTPError(404, "Study %d does not exist" % study_id)
         else:
-            check_access(User(self.current_user), study)
->>>>>>> 27b28c72
+            check_access(user, study)
 
         # vars to add sample template
         sample_template = self.get_argument('sample_template', None)
