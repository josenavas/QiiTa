--- conflicted
+++ resolved
@@ -276,20 +276,6 @@
     @coroutine
     def display_template(self, study, msg, msg_level, tab_to_display=""):
         """Simple function to avoid duplication of code"""
-        # make sure study is accessible and exists, raise error if not
-<<<<<<< HEAD
-        study = None
-        study_id = int(study_id)
-        try:
-            study = Study(study_id)
-        except QiitaDBUnknownIDError:
-            # Study not in database so fail nicely
-            raise HTTPError(404, "Study %d does not exist" % study_id)
-        else:
-            check_access(User(self.current_user), study, raise_error=True)
-=======
->>>>>>> 461ec539
-
         # getting raw filepath_ types
         fts = [k.split('_', 1)[1].replace('_', ' ')
                for k in get_filepath_types() if k.startswith('raw_')]
@@ -342,39 +328,29 @@
 
     @authenticated
     def get(self, study_id):
-<<<<<<< HEAD
-        study_id = int(study_id)
-        check_access(User(self.current_user), Study(study_id),
-                     raise_error=True)
-        self.display_template(int(study_id), "", "")
-=======
         try:
             study = Study(int(study_id))
         except QiitaDBUnknownIDError:
             # Study not in database so fail nicely
             raise HTTPError(404, "Study %s does not exist" % study_id)
         else:
-            check_access(User(self.current_user), study)
+            check_access(User(self.current_user), study,
+                         raise_error=True)
 
         self.display_template(study, "", 'info')
->>>>>>> 461ec539
 
     @authenticated
     @coroutine
     def post(self, study_id):
         study_id = int(study_id)
-<<<<<<< HEAD
-        check_access(User(self.current_user), Study(study_id),
-                     raise_error=True)
-=======
         try:
             study = Study(study_id)
         except QiitaDBUnknownIDError:
             # Study not in database so fail nicely
             raise HTTPError(404, "Study %d does not exist" % study_id)
         else:
-            check_access(User(self.current_user), study)
->>>>>>> 461ec539
+            check_access(User(self.current_user), study,
+                         raise_error=True)
 
         # vars to add sample template
         sample_template = self.get_argument('sample_template', None)
