# login code modified from https://gist.github.com/guillaumevincent/4771570
import tornado.auth
import tornado.escape
import tornado.web
import tornado.websocket
from os.path import dirname, join, exists
from shutil import copy
from base64 import b64encode
from uuid import uuid4
from moi import moi_js, moi_list_js
from moi.websocket import MOIMessageHandler

from qiita_core.qiita_settings import qiita_config
from qiita_core.util import is_test_environment
from qiita_pet.handlers.base_handlers import (MainHandler, NoPageHandler)
from qiita_pet.handlers.auth_handlers import (
    AuthCreateHandler, AuthLoginHandler, AuthLogoutHandler, AuthVerifyHandler)
from qiita_pet.handlers.user_handlers import (
    ChangeForgotPasswordHandler, ForgotPasswordHandler, UserProfileHandler,
    UserMessagesHander, UserJobs)
from qiita_pet.handlers.analysis_handlers import (
    ListAnalysesHandler, AnalysisSummaryAJAX, SelectedSamplesHandler,
    AnalysisDescriptionHandler, AnalysisGraphHandler, CreateAnalysisHandler,
    AnalysisJobsHandler)
from qiita_pet.handlers.study_handlers import (
    StudyIndexHandler, StudyBaseInfoAJAX, SampleTemplateAJAX,
    StudyEditHandler, ListStudiesHandler, SearchStudiesAJAX, EBISubmitHandler,
    CreateStudyAJAX, ShareStudyAJAX, StudyApprovalList, ArtifactGraphAJAX,
    VAMPSHandler, PrepTemplateGraphAJAX, StudyTags, StudyGetTags,
<<<<<<< HEAD
    ListCommandsHandler, ListOptionsHandler, PrepTemplateSummaryAJAX,
    PrepTemplateAJAX, NewArtifactHandler, SampleAJAX,
    StudyDeleteAjax, ArtifactAdminAJAX,
    NewPrepTemplateAjax, DataTypesMenuAJAX, StudyFilesAJAX, ArtifactGetSamples,
=======
    ProcessArtifactHandler, ListCommandsHandler, ListOptionsHandler,
    PrepTemplateAJAX, NewArtifactHandler, SampleAJAX,
    StudyDeleteAjax, ArtifactAdminAJAX, ArtifactAJAX,
    NewPrepTemplateAjax, DataTypesMenuAJAX, StudyFilesAJAX,
    PrepTemplateSummaryAJAX, ArtifactSummaryAJAX, ArtifactGetSamples,
>>>>>>> 9bb1fd5e
    WorkflowHandler, WorkflowRunHandler, JobAJAX, AutocompleteHandler)
from qiita_pet.handlers.artifact_handlers import (
    ArtifactSummaryAJAX, ArtifactAJAX, ArtifactSummaryHandler,
    ProcessArtifactHandler)
from qiita_pet.handlers.websocket_handlers import (
    MessageHandler, SelectedSocketHandler, SelectSamplesHandler)
from qiita_pet.handlers.logger_handlers import LogEntryViewerHandler
from qiita_pet.handlers.upload import UploadFileHandler, StudyUploadFileHandler
from qiita_pet.handlers.stats import StatsHandler
from qiita_pet.handlers.download import (
    DownloadHandler, DownloadStudyBIOMSHandler, DownloadRelease,
    DownloadRawData)
from qiita_pet.handlers.prep_template import PrepTemplateHandler
from qiita_pet.handlers.ontology import OntologyHandler
from qiita_db.handlers.processing_job import (
    JobHandler, HeartbeatHandler, ActiveStepHandler, CompleteHandler,
    ProcessingJobAPItestHandler)
from qiita_db.handlers.artifact import (
    ArtifactHandler, ArtifactAPItestHandler, ArtifactTypeHandler)
from qiita_db.handlers.prep_template import (
    PrepTemplateDataHandler, PrepTemplateAPItestHandler,
    PrepTemplateDBHandler)
from qiita_db.handlers.oauth2 import TokenAuthHandler
from qiita_db.handlers.reference import ReferenceHandler
from qiita_db.handlers.core import ResetAPItestHandler
from qiita_db.handlers.plugin import (
    PluginHandler, CommandHandler, CommandListHandler, CommandActivateHandler,
    ReloadPluginAPItestHandler)
from qiita_db.handlers.analysis import APIAnalysisMetadataHandler
from qiita_pet import uimodules
from qiita_db.util import get_mountpoint
from qiita_pet.handlers.rest import ENDPOINTS as REST_ENDPOINTS
if qiita_config.portal == "QIITA":
    from qiita_pet.handlers.portal import (
        StudyPortalHandler, StudyPortalAJAXHandler)


DIRNAME = dirname(__file__)
STATIC_PATH = join(DIRNAME, "static")
TEMPLATE_PATH = join(DIRNAME, "templates")  # base folder for webpages
_, RES_PATH = get_mountpoint('job')[0]
COOKIE_SECRET = b64encode(uuid4().bytes + uuid4().bytes)
DEBUG = qiita_config.test_environment


_vendor_js = join(STATIC_PATH, 'vendor', 'js')
if not exists(join(_vendor_js, 'moi.js')):
    copy(moi_js(), _vendor_js)
    copy(moi_list_js(), _vendor_js)


class Application(tornado.web.Application):
    def __init__(self):
        handlers = [
            (r"/", MainHandler),
            (r"/auth/login/", AuthLoginHandler),
            (r"/auth/logout/", AuthLogoutHandler),
            (r"/auth/create/", AuthCreateHandler),
            (r"/auth/verify/(.*)", AuthVerifyHandler),
            (r"/auth/forgot/", ForgotPasswordHandler),
            (r"/auth/reset/(.*)", ChangeForgotPasswordHandler),
            (r"/profile/", UserProfileHandler),
            (r"/user/messages/", UserMessagesHander),
            (r"/user/jobs/", UserJobs),
            (r"/static/(.*)", tornado.web.StaticFileHandler,
             {"path": STATIC_PATH}),
            # Analysis handlers
            (r"/analysis/list/", ListAnalysesHandler),
            (r"/analysis/dflt/sumary/", AnalysisSummaryAJAX),
            (r"/analysis/create/", CreateAnalysisHandler),
            (r"/analysis/selected/", SelectedSamplesHandler),
            (r"/analysis/selected/socket/", SelectedSocketHandler),
            (r"/analysis/description/(.*)/graph/", AnalysisGraphHandler),
            (r"/analysis/description/(.*)/jobs/", AnalysisJobsHandler),
            (r"/analysis/description/(.*)/", AnalysisDescriptionHandler),
            (r"/moi-ws/", MOIMessageHandler),
            (r"/consumer/", MessageHandler),
            (r"/admin/error/", LogEntryViewerHandler),
            (r"/admin/approval/", StudyApprovalList),
            (r"/admin/artifact/", ArtifactAdminAJAX),
            (r"/artifact/samples/", ArtifactGetSamples),
            (r"/ebi_submission/(.*)", EBISubmitHandler),
            # Study handlers
            (r"/study/create/", StudyEditHandler),
            (r"/study/edit/(.*)", StudyEditHandler),
            (r"/study/list/", ListStudiesHandler),
            (r"/study/process/commands/options/", ListOptionsHandler),
            (r"/study/process/commands/", ListCommandsHandler),
            (r"/study/process/workflow/run/", WorkflowRunHandler),
            (r"/study/process/workflow/", WorkflowHandler),
            (r"/study/process/job/", JobAJAX),
            (r"/study/list/socket/", SelectSamplesHandler),
            (r"/study/search/(.*)", SearchStudiesAJAX),
            (r"/study/new_artifact/", NewArtifactHandler),
            (r"/study/files/", StudyFilesAJAX),
            (r"/study/sharing/", ShareStudyAJAX),
            (r"/study/sharing/autocomplete/", AutocompleteHandler),
            (r"/study/new_prep_template/", NewPrepTemplateAjax),
            (r"/study/tags/(.*)", StudyTags),
            (r"/study/get_tags/", StudyGetTags),
            (r"/prep/graph/", PrepTemplateGraphAJAX),
            # Artifact handlers
            (r"/artifact/graph/", ArtifactGraphAJAX),
            (r"/artifact/(.*)/summary/", ArtifactSummaryAJAX),
            (r"/artifact/html_summary/(.*)", ArtifactSummaryHandler,
             {"path": qiita_config.base_data_dir}),
            (r"/artifact/(.*)/process/", ProcessArtifactHandler),
            (r"/artifact/(.*)/", ArtifactAJAX),
            (r"/prep_template/", PrepTemplateHandler),
            (r"/ontology/", OntologyHandler),
            # ORDER FOR /study/description/ SUBPAGES HERE MATTERS.
            # Same reasoning as below. /study/description/(.*) should be last.
            (r"/study/description/sample_template/", SampleTemplateAJAX),
            (r"/study/description/sample_summary/", SampleAJAX),
            (r"/study/description/prep_summary/", PrepTemplateSummaryAJAX),
            (r"/study/description/prep_template/", PrepTemplateAJAX),
            (r"/study/description/baseinfo/", StudyBaseInfoAJAX),
            (r"/study/description/data_type_menu/", DataTypesMenuAJAX),
            (r"/study/description/(.*)", StudyIndexHandler),
            (r"/study/delete/", StudyDeleteAjax),
            (r"/study/upload/(.*)", StudyUploadFileHandler),
            (r"/upload/", UploadFileHandler),
            (r"/check_study/", CreateStudyAJAX),
            (r"/stats/", StatsHandler),
            (r"/download/(.*)", DownloadHandler),
            (r"/download_study_bioms/(.*)", DownloadStudyBIOMSHandler),
            (r"/release/download/(.*)", DownloadRelease),
            (r"/download_raw_data/(.*)", DownloadRawData),
            (r"/vamps/(.*)", VAMPSHandler),
            # Plugin handlers - the order matters here so do not change
            # qiita_db/jobs/(.*) should go after any of the
            # qiita_db/jobs/(.*)/XXXX because otherwise it will match the
            # regular expression and the qiita_db/jobs/(.*)/XXXX will never
            # be hit.
            (r"/qiita_db/authenticate/", TokenAuthHandler),
            (r"/qiita_db/jobs/(.*)/heartbeat/", HeartbeatHandler),
            (r"/qiita_db/jobs/(.*)/step/", ActiveStepHandler),
            (r"/qiita_db/jobs/(.*)/complete/", CompleteHandler),
            (r"/qiita_db/jobs/(.*)", JobHandler),
            (r"/qiita_db/artifacts/types/", ArtifactTypeHandler),
            (r"/qiita_db/artifacts/(.*)/", ArtifactHandler),
            (r"/qiita_db/prep_template/(.*)/data/", PrepTemplateDataHandler),
            (r"/qiita_db/prep_template/(.*)/", PrepTemplateDBHandler),
            (r"/qiita_db/references/(.*)/", ReferenceHandler),
            (r"/qiita_db/plugins/(.*)/(.*)/commands/(.*)/activate/",
             CommandActivateHandler),
            (r"/qiita_db/plugins/(.*)/(.*)/commands/(.*)/", CommandHandler),
            (r"/qiita_db/plugins/(.*)/(.*)/commands/", CommandListHandler),
            (r"/qiita_db/plugins/(.*)/(.*)/", PluginHandler),
            (r"/qiita_db/analysis/(.*)/metadata/", APIAnalysisMetadataHandler)
        ]

        # rest endpoints
        handlers.extend(REST_ENDPOINTS)

        if qiita_config.portal == "QIITA":
            # Add portals editing pages only on main portal
            portals = [
                (r"/admin/portals/studies/", StudyPortalHandler),
                (r"/admin/portals/studiesAJAX/", StudyPortalAJAXHandler)
            ]
            handlers.extend(portals)

        if is_test_environment():
            # We add the endpoints for testing plugins
            test_handlers = [
                (r"/apitest/processing_job/", ProcessingJobAPItestHandler),
                (r"/apitest/reset/", ResetAPItestHandler),
                (r"/apitest/prep_template/", PrepTemplateAPItestHandler),
                (r"/apitest/artifact/", ArtifactAPItestHandler),
                (r"/apitest/reload_plugins/", ReloadPluginAPItestHandler)
            ]
            handlers.extend(test_handlers)

        # 404 PAGE MUST BE LAST IN THIS LIST!
        handlers.append((r".*", NoPageHandler))

        settings = {
            "template_path": TEMPLATE_PATH,
            "debug": DEBUG,
            "cookie_secret": qiita_config.cookie_secret,
            "login_url": "%s/auth/login/" % qiita_config.portal_dir,
            "ui_modules": uimodules,
        }
        tornado.web.Application.__init__(self, handlers, **settings)<|MERGE_RESOLUTION|>--- conflicted
+++ resolved
@@ -27,19 +27,11 @@
     StudyEditHandler, ListStudiesHandler, SearchStudiesAJAX, EBISubmitHandler,
     CreateStudyAJAX, ShareStudyAJAX, StudyApprovalList, ArtifactGraphAJAX,
     VAMPSHandler, PrepTemplateGraphAJAX, StudyTags, StudyGetTags,
-<<<<<<< HEAD
     ListCommandsHandler, ListOptionsHandler, PrepTemplateSummaryAJAX,
-    PrepTemplateAJAX, NewArtifactHandler, SampleAJAX,
-    StudyDeleteAjax, ArtifactAdminAJAX,
-    NewPrepTemplateAjax, DataTypesMenuAJAX, StudyFilesAJAX, ArtifactGetSamples,
-=======
-    ProcessArtifactHandler, ListCommandsHandler, ListOptionsHandler,
-    PrepTemplateAJAX, NewArtifactHandler, SampleAJAX,
-    StudyDeleteAjax, ArtifactAdminAJAX, ArtifactAJAX,
-    NewPrepTemplateAjax, DataTypesMenuAJAX, StudyFilesAJAX,
-    PrepTemplateSummaryAJAX, ArtifactSummaryAJAX, ArtifactGetSamples,
->>>>>>> 9bb1fd5e
-    WorkflowHandler, WorkflowRunHandler, JobAJAX, AutocompleteHandler)
+    PrepTemplateAJAX, NewArtifactHandler, SampleAJAX, StudyDeleteAjax,
+    ArtifactAdminAJAX, NewPrepTemplateAjax, DataTypesMenuAJAX, StudyFilesAJAX,
+    ArtifactGetSamples, WorkflowHandler, WorkflowRunHandler, JobAJAX,
+    AutocompleteHandler)
 from qiita_pet.handlers.artifact_handlers import (
     ArtifactSummaryAJAX, ArtifactAJAX, ArtifactSummaryHandler,
     ProcessArtifactHandler)
