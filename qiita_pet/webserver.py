--- conflicted
+++ resolved
@@ -23,11 +23,7 @@
     CreateStudyAJAX, ShareStudyAJAX, StudyApprovalList,
     PreprocessingSummaryHandler, VAMPSHandler)
 from qiita_pet.handlers.websocket_handlers import (
-<<<<<<< HEAD
-    MessageHandler, SelectedSocketHandler)
-=======
-    MessageHandler, SelectSamplesHandler)
->>>>>>> 24093381
+    MessageHandler, SelectedSocketHandler, SelectSamplesHandler)
 from qiita_pet.handlers.logger_handlers import LogEntryViewerHandler
 from qiita_pet.handlers.upload import UploadFileHandler, StudyUploadFileHandler
 from qiita_pet.handlers.compute import (
@@ -68,11 +64,8 @@
             (r"/analysis/results/(.*)", AnalysisResultsHandler),
             (r"/analysis/show/", ShowAnalysesHandler),
             (r"/analysis/selected/", SelectedSamplesHandler),
-<<<<<<< HEAD
             (r"/analysis/selected/socket/", SelectedSocketHandler),
-=======
             (r"/analysis/select-socket/", SelectSamplesHandler),
->>>>>>> 24093381
             (r"/moi-ws/", MOIMessageHandler),
             (r"/consumer/", MessageHandler),
             (r"/admin/error/", LogEntryViewerHandler),
