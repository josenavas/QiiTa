--- conflicted
+++ resolved
@@ -28,17 +28,10 @@
     CreateStudyAJAX, ShareStudyAJAX, StudyApprovalList, ArtifactGraphAJAX,
     VAMPSHandler, PrepTemplateGraphAJAX, StudyTags, StudyGetTags,
     ListCommandsHandler, ListOptionsHandler, PrepTemplateSummaryAJAX,
-<<<<<<< HEAD
-    PrepTemplateAJAX, NewArtifactHandler, SampleAJAX,
-    StudyDeleteAjax, ArtifactAdminAJAX,
-    NewPrepTemplateAjax, DataTypesMenuAJAX, StudyFilesAJAX, ArtifactGetSamples,
-    WorkflowHandler, WorkflowRunHandler, JobAJAX, AutocompleteHandler)
-=======
     PrepTemplateAJAX, NewArtifactHandler, SampleAJAX, StudyDeleteAjax,
     ArtifactAdminAJAX, NewPrepTemplateAjax, DataTypesMenuAJAX, StudyFilesAJAX,
     ArtifactGetSamples, WorkflowHandler, WorkflowRunHandler, JobAJAX,
     AutocompleteHandler)
->>>>>>> 8d7ad006
 from qiita_pet.handlers.artifact_handlers import (
     ArtifactSummaryAJAX, ArtifactAJAX, ArtifactSummaryHandler,
     ProcessArtifactHandler)
