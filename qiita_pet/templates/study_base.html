--- conflicted
+++ resolved
@@ -3,15 +3,9 @@
 <link rel="stylesheet" src="/static/vendor/css/vis.css" type="text/css">
 <script type="text/javascript" src="/static/vendor/js/vis.js"></script>
 <script type="text/javascript">
-<<<<<<< HEAD
-<<<<<<< HEAD
-  var network = -1;
-=======
-=======
+  var network = null;
   // Track what prep template is currently being shown.
->>>>>>> 3b9290e0
   var curr_prep = -1;
->>>>>>> admin-actions
   function togglegraphs(id) {
     if($("#study-prep-graph-row").css('display') == 'none' ) {
       $("#study-prep-graph-row").show();
@@ -157,7 +151,6 @@
     }
   }
 
-<<<<<<< HEAD
   function delete_study() {
     if ($("#study-alias").val() != "{{study_info['study_alias']}}") {
       alert("The entered study alias doesn't match the study");
@@ -173,7 +166,8 @@
           }
         });
     }
-=======
+  }
+
   function set_admin_visibility(visibility, aid) {
     $.post('/admin/artifact/', {artifact_id: +aid, visibility: visibility})
       .done(function ( data ) {
@@ -189,21 +183,22 @@
       });
   }
 
-function delete_study() {
-  if ($("#study-alias").val() != "{{study_info['study_alias']}}") {
-    alert("The entered study alias doesn't match the study");
-    return false;
-  }
-  if (confirm("Are you sure you want to delete {{study_info['study_title']}}?")) {
-    $.post('/study/delete/', {study_id: {{study_info['study_id']}}})
-      .done(function ( data ) {
-        if(data["status"] == "error") {
-          bootstrapAlert(data.message.replace("\n", "<br/>"), "danger", 4000);
-        } else {
-          window.location.replace = '/'
-        }
-      });
->>>>>>> admin-actions
+  function delete_study() {
+    if ($("#study-alias").val() != "{{study_info['study_alias']}}") {
+      alert("The entered study alias doesn't match the study");
+      return false;
+    }
+    if (confirm("Are you sure you want to delete {{study_info['study_title']}}?")) {
+      $.post('/study/delete/', {study_id: {{study_info['study_id']}}})
+        .done(function ( data ) {
+          if(data["status"] == "error") {
+            bootstrapAlert(data.message.replace("\n", "<br/>"), "danger", 4000);
+          } else {
+            window.location.replace = '/'
+          }
+        });
+
+    }
   }
 
   $(document).ready(function() {
@@ -266,12 +261,8 @@
     </div>
     <div class="row"><div class="col-md-12" id="study-prep-subheader"></div></div>
     <div class="row graph" id="study-prep-graph-row"><div class="col-md-12 graph" id="study-prep-graph"></div></div>
-<<<<<<< HEAD
-    <div class="row"><div class="col-md-12" id="study-main"></div>{% block study_content %}{% end %}</div>
-=======
     <div class="row"><div class="col-md-12" id="study-admin"></div></div>
     <div class="row"><div class="col-md-12" id="study-main"></div></div>
->>>>>>> admin-actions
   </div>
 </div>
 
