--- conflicted
+++ resolved
@@ -8,11 +8,6 @@
         <option value="{{f}}">{{f}}</option>
       {% end %}
     </select>
-<<<<<<< HEAD
-=======
-    <br/><br/>
-    <a class="btn btn-primary" onclick="process_sample_template();">Process sample template</a> <a class="btn btn-primary" onclick="extend_sample_template();">Add samples to study</a>
->>>>>>> 7316ae4d
   {% end %}
 
   <br/>
@@ -43,6 +38,10 @@
       <td>
         <a class="btn btn-primary" onclick="update_sample_template();">Update sample template</a>
       </td>
+      <td>&nbsp; &nbsp;</td>
+      <td>
+        <a class="btn btn-primary" onclick="extend_sample_template();">Add samples to study</a>
+      </td>
       {% end %}
   </table>
 
