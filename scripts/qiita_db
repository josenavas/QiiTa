--- conflicted
+++ resolved
@@ -18,11 +18,7 @@
                                           drop_demo_environment,
                                           DFLT_BASE_DATA_FOLDER,
                                           DFLT_BASE_WORK_FOLDER)
-<<<<<<< HEAD
-from qiita_db.commands import sample_template_adder
-=======
-from qiita_db.commands import make_study_from_cmd
->>>>>>> 28ad6d84
+from qiita_db.commands import sample_template_adder, make_study_from_cmd
 
 
 @click.group()
