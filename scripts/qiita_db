--- conflicted
+++ resolved
@@ -10,11 +10,8 @@
 
 import click
 
-<<<<<<< HEAD
-from qiita_db.util import get_filetypes
+from qiita_db.util import get_filetypes, get_filepath_types
 from qiita_db.data import load_raw
-=======
->>>>>>> 856b4b5e
 from qiita_db.commands import make_study_from_cmd
 
 
@@ -24,7 +21,6 @@
 
 
 @qiita_db.command()
-<<<<<<< HEAD
 @click.option('--fp', required=True, type=click.Path, exists=True,
               readable=True, resolve_path=True, multiple=True,
               help='Path to the raw data file. This option can be used '
@@ -40,8 +36,6 @@
 
 
 @click.command()
-=======
->>>>>>> 856b4b5e
 @click.option('--owner', help="The email address of the owner of the study")
 @click.option('--title', help="The title of the study")
 @click.option('--info', type=click.File(mode='r'),
@@ -51,16 +45,5 @@
     make_study_from_cmd(owner, title, info)
 
 
-<<<<<<< HEAD
-qiita_db.add_command(make_test_env)
-qiita_db.add_command(clean_test_env)
-qiita_db.add_command(drop_test_env)
-qiita_db.add_command(make_production_env)
-qiita_db.add_command(make_demo_env)
-qiita_db.add_command(drop_demo_env)
-qiita_db.add_command(insert_study_to_db)
-
-=======
->>>>>>> 856b4b5e
 if __name__ == '__main__':
     qiita_db()